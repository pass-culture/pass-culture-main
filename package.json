{
  "name": "pass-culture-pro",
  "version": "0.1.8",
  "private": true,
  "dependencies": {
    "archiver": "^2.1.1",
    "autoprefixer": "7.1.6",
    "babel-core": "6.26.0",
    "babel-eslint": "7.2.3",
    "babel-jest": "20.0.3",
    "babel-loader": "7.1.2",
    "babel-polyfill": "^6.26.0",
    "babel-preset-react-app": "^3.1.0",
    "babel-runtime": "6.26.0",
    "bulma": "^0.7.1",
    "case-sensitive-paths-webpack-plugin": "2.1.1",
    "chalk": "1.1.3",
    "classnames": "2.2.5",
    "colorsys": "^1.0.20",
    "commander": "^2.14.1",
    "copy-webpack-plugin": "^4.5.2",
    "css-loader": "0.28.7",
    "dotenv": "4.0.0",
    "eslint": "4.10.0",
    "eslint-config-react-app": "^2.0.1",
    "eslint-loader": "1.9.0",
    "eslint-plugin-flowtype": "2.39.1",
    "eslint-plugin-import": "2.8.0",
    "eslint-plugin-jsx-a11y": "5.1.1",
    "eslint-plugin-prettier": "^2.6.2",
    "eslint-plugin-react": "7.4.0",
    "extract-text-webpack-plugin": "3.0.2",
    "file-loader": "1.1.5",
    "fs-extra": "3.0.1",
    "history": "^4.7.2",
    "html-webpack-plugin": "2.29.0",
    "leaflet": "^1.3.1",
    "lodash.debounce": "^4.0.8",
    "lodash.flatten": "^4.4.0",
    "lodash.get": "^4.4.2",
    "lodash.groupby": "^4.6.0",
    "lodash.set": "^4.3.2",
    "lodash.uniq": "^4.5.0",
    "lodash.uniqby": "^4.7.0",
    "moment": "^2.18.1",
    "moment-locale-fr": "^1.0.0",
    "moment-timezone": "^0.5.21",
    "node-env-file": "^0.1.8",
    "node-sass": "^4.9.0",
    "object-assign": "4.1.1",
    "pass-culture-shared": "^0.0.39",
    "postcss-flexbugs-fixes": "3.2.0",
    "postcss-loader": "2.0.8",
    "promise": "8.0.1",
    "prop-types": "^15.6.0",
    "raf": "3.4.0",
    "raven-js": "^3.26.3",
    "re-reselect": "^2.1.0",
    "react": "^0.14||^15.5.4||^16.1.1",
    "react-autocomplete": "^1.8.1",
    "react-autosize-textarea": "^4.0.0",
    "react-avatar-editor": "augnustin/react-avatar-editor#pass-culture",
    "react-datepicker": "^1.5.0",
    "react-dev-utils": "^4.2.1",
    "react-dom": "^0.14||^15.5.4||^16.1.1",
    "react-dotdotdot": "^1.2.3",
    "react-dropzone": "^4.2.10",
    "react-hot-loader": "^3.1.3",
    "react-icons": "^2.2.7",
    "react-leaflet": "^1.9.1",
    "react-markdown": "^3.3.0",
    "react-portal": "^4.1.5",
    "react-redux": "^5.0.3",
    "react-router-dom": "^4.0.0",
    "react-timeago": "^3.4.3",
    "redux": "^3.6.0",
    "redux-persist": "^5.10.0",
    "redux-saga": "^0.15.3",
    "reselect": "^3.0.1",
    "sass-loader": "^7.0.1",
    "style-loader": "0.19.0",
    "sw-precache-webpack-plugin": "0.11.4",
    "testcafe": "^0.20.4",
    "typeface-barlow": "^0.0.54",
    "url-loader": "0.6.2",
    "util.promisify": "^1.0.0",
    "webpack": "3.8.1",
    "webpack-dev-server": "2.9.4",
    "webpack-manifest-plugin": "1.3.2",
    "whatwg-fetch": "2.0.3"
  },
  "devDependencies": {
    "enzyme": "^3.3.0",
    "enzyme-adapter-react-15": "^1.0.5",
    "enzyme-adapter-react-16": "^1.1.1",
    "husky": "^0.14.3",
    "jest": "20.0.4",
    "lint-staged": "^7.0.4",
<<<<<<< HEAD
    "prettier": "^1.14.3",
=======
    "prettier": "^1.14.2",
>>>>>>> 48037e44
    "prettier-eslint": "^8.8.2",
    "pretty-quick": "^1.6.0",
    "react-test-renderer": "^16.4.1"
  },
  "scripts": {
    "build": "node scripts/build.js",
    "test": "node scripts/jesttest.js --env=jsdom",
    "testcafe": "testcafe 'chrome:headless' testcafe",
    "precommit": "pretty-quick --staged",
    "prettier": "$(yarn bin)/prettier --write 'src/**/*.js'",
    "symlink-shared": "if [ -d \"../shared\" ]; then cd node_modules && rm -rf pass-culture-shared && ln -sf ../../shared pass-culture-shared && cd ../../shared && yarn run compile; fi",
    "start": "node scripts/start.js"
  },
  "jest": {
    "collectCoverageFrom": [
      "src/**/*.{js,jsx,mjs}"
    ],
    "setupFiles": [
      "<rootDir>/config/polyfills.js"
    ],
    "testMatch": [
      "<rootDir>/src/**/__tests__/**/*.{js,jsx,mjs}",
      "<rootDir>/src/**/?(*.)(spec|test).{js,jsx,mjs}"
    ],
    "testEnvironment": "node",
    "testURL": "http://localhost",
    "transform": {
      "^.+\\.(js|jsx|mjs)$": "<rootDir>/node_modules/babel-jest",
      "^.+\\.css$": "<rootDir>/config/jest/cssTransform.js",
      "^(?!.*\\.(js|jsx|mjs|css|json)$)": "<rootDir>/config/jest/fileTransform.js"
    },
    "transformIgnorePatterns": [
      "[/\\\\]node_modules[/\\\\].+\\.(js|jsx|mjs)$"
    ],
    "moduleNameMapper": {
      "^react-native$": "react-native-web"
    },
    "moduleFileExtensions": [
      "web.js",
      "mjs",
      "js",
      "json",
      "web.jsx",
      "jsx",
      "node"
    ]
  },
  "babel": {
    "plugins": [
      "react-hot-loader/babel"
    ],
    "presets": [
      "react-app"
    ]
  },
  "homepage": "."
}<|MERGE_RESOLUTION|>--- conflicted
+++ resolved
@@ -96,11 +96,7 @@
     "husky": "^0.14.3",
     "jest": "20.0.4",
     "lint-staged": "^7.0.4",
-<<<<<<< HEAD
     "prettier": "^1.14.3",
-=======
-    "prettier": "^1.14.2",
->>>>>>> 48037e44
     "prettier-eslint": "^8.8.2",
     "pretty-quick": "^1.6.0",
     "react-test-renderer": "^16.4.1"
