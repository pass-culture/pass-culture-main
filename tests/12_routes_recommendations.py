""" recommendations """
from collections import Counter
from datetime import datetime
from dateutil.parser import parse as parse_date

from utils.config import BLOB_SIZE
from utils.human_ids import dehumanize
from utils.test_utils import API_URL, req, req_with_auth

RECOMMENDATION_URL = API_URL + '/recommendations'


<<<<<<< HEAD
# def test_10_put_recommendations_should_work_only_when_logged_in():
#     r = req.put(RECOMMENDATION_URL)
#     assert r.status_code == 401


=======
>>>>>>> c645f01d
def check_recos(recos):
    # ensure we have no duplicate mediations
    ids = list(filter(lambda id: id != None,
                      map(lambda reco: reco['mediationId'],
                          recos)))
    assert len(list(filter(lambda v: v>1, Counter(ids).values()))) == 0

    # ensure we have no mediations for which all offers are past their bookingLimitDatetime
    for reco in recos:
        if 'mediation' in reco\
           and 'tutoIndex' not in reco['mediation']:
            assert not all([offer['bookingLimitDatetime'] is not None and
                            parse_date(offer['bookingLimitDatetime']) <= datetime.utcnow()
                            for offer in oc['offers'] for oc in reco['mediatedOccurences']])
            if not reco['event']['isNational']:
                assert not all([oc['venue']['departementCode'] != '93' for oc in reco['mediatedOccurences']])


def subtest_initial_recos():
    r = req_with_auth().put(RECOMMENDATION_URL, json={'seenOccasionIds': []})
    assert r.status_code == 200
    recos = r.json()
    assert len(recos) == BLOB_SIZE + 2

    assert recos[0]['mediation']['tutoIndex'] == 0
    assert recos[1]['mediation']['tutoIndex'] == 1

    assert len(list(filter(lambda reco: 'mediation' in reco and
                                        reco['mediation']['tutoIndex'] is not None,
                           recos))) == 2


    check_recos(recos)
    return recos


def subtest_recos_with_params(params,
                              expected_status=200,
                              expected_mediation_id=None,
                              expected_occasion_type=None,
<<<<<<< HEAD
                              expected_occasion_id=None):
    r = req_with_auth().put(RECOMMENDATION_URL+'?'+params, json={'seenOccasionIds': []})
=======
                              expected_occasion_id=None,
                              is_tuto=False):
    r = req_with_auth().put(RECOMMENDATION_URL+'?'+params, json={})
>>>>>>> c645f01d
    assert r.status_code == expected_status
    if expected_status == 200:
        recos = r.json()
        assert len(recos) <= BLOB_SIZE + (2 if expected_mediation_id is None
                                            else 3)
        assert len(list(filter(lambda reco: 'mediation' in reco and
                                            reco['mediation']['tutoIndex'] is not None,
                               recos))) == (1 if is_tuto else 0)
        check_recos(recos)
        return recos

<<<<<<< HEAD
#
# def test_11_put_recommendations_should_return_a_list_of_recos():
#     recos1 = subtest_initial_recos()
#     assert len(list(filter(lambda reco: 'mediation' in reco and
#                                         'event' in reco['mediation'] and
#                                         reco['mediation']['event'] is not None,
#                            recos1))) > 0
#     recos2 = subtest_initial_recos()
#     assert len(recos1) == len(recos2)
#     assert any([recos1[i]['id'] != recos2[i]['id']
#                 for i in range(2, len(recos1))])
#
#
# def test_12_if_i_request_a_specific_reco_it_should_be_first():
#     # Full request
#     subtest_recos_with_params('occasionType=event&occasionId=AE&mediationId=AM',
#                               expected_status=200,
#                               expected_mediation_id=dehumanize('AM'),
#                               expected_occasion_type='event',
#                               expected_occasion_id=dehumanize('AE'))
#     # No mediationId but occasionId
#     subtest_recos_with_params('occasionType=event&occasionId=AE',
#                               expected_status=200,
#                               expected_mediation_id=dehumanize('AM'),
#                               expected_occasion_type='event',
#                               expected_occasion_id=dehumanize('AE'))
#     # No occasionId but mediationId and occasionType
#     subtest_recos_with_params('occasionType=event&mediationId=AE',
#                               expected_status=200,
#                               expected_mediation_id=dehumanize('AM'),
#                               expected_occasion_type='event',
#                               expected_occasion_id=dehumanize('AE'))
#     # No occasionId, no occasionType, but mediationId
#     subtest_recos_with_params('mediationId=AE',
#                               expected_status=200,
#                               expected_mediation_id=dehumanize('AM'),
#                               expected_occasion_type='event',
#                               expected_occasion_id=dehumanize('AE'))
#     # no occasionType but mediationId and occasionId
#     subtest_recos_with_params('occasionId=AE&mediationId=AM',
#                               expected_status=200,
#                               expected_mediation_id=dehumanize('AM'),
#                               expected_occasion_type='event',
#                               expected_occasion_id=dehumanize('AE'))
#
#
# def test_13_requesting_a_reco_with_bad_params_should_return_reponse_anyway():
#     # occasionId correct and mediationId correct but not the same event
#     subtest_recos_with_params('occasionType=event&occasionId=AQ&mediationId=AE',
#                               expected_status=200,
#                               expected_mediation_id=dehumanize('AE')) # FIRST TUTO MEDIATION
#     # occasionId correct and mediationId correct but not the same occasion type
#     subtest_recos_with_params('occasionType=event&occasionId=A9&mediationId=AM',
#                               expected_status=200,
#                               expected_mediation_id=dehumanize('AE'))
#     # invalid (not matching an object) occasionId with valid mediationId
#     subtest_recos_with_params('occasionType=event&occasionId=ABCDE&mediationId=AM',
#                               expected_status=200,
#                               expected_mediation_id=dehumanize('AE'))
#     # invalid (not matching an object) mediationId with valid occasionId
#     subtest_recos_with_params('occasionType=event&occasionId=AE&mediationId=ABCDE',
#                               expected_status=200,
#                               expected_mediation_id=dehumanize('AE'))
#     # invalid (not matching an object) mediationId with invalid (not matching an object) occasionId
#     subtest_recos_with_params('occasionType=event&occasionId=ABCDE&mediationId=ABCDE',
#                               expected_status=200,
#                               expected_mediation_id=dehumanize('AE'))
#
#
# def test_14_actual_errors_should_generate_a_400():
#     # wrong occasionType with valid occasionId
#     subtest_recos_with_params('occasionType=invalid&occasionId=AE',
#                               expected_status=400)
#     #TODO
#     # invalid (not dehumanizable) occasionId with valid mediationId
#     # subtest_recos_with_params('occasionType=event&occasionId=00&mediationId=AE',
#     #                          expected_status=400)
#     # invalid (not dehumanizable) mediationId with valid occasionId
#     #subtest_recos_with_params('occasionType=event&occasionId=AE&mediationId=00',
#     #                          expected_status=400)
#     # invalid (not dehumanizable) mediationId with invalid (not dehumanizable) occasionId
#     #subtest_recos_with_params('occasionType=event&occasionId=00&mediationId=00',
#     #                          expected_status=400)
#
#
# def test_16_once_marked_as_read_tutos_should_not_come_back():
#     r = req_with_auth().put(RECOMMENDATION_URL, json={'seenOccasionIds': []})
#     assert r.status_code == 200
#     recos_before = r.json()
#     assert recos_before[0]['mediation']['tutoIndex'] == 0
#     assert recos_before[1]['mediation']['tutoIndex'] == 1
#     r_update = req_with_auth().patch(API_URL + '/recommendations/' + recos_before[0]['id'],
#                                      json={'dateRead': datetime.utcnow().strftime('%Y-%m-%dT%H:%M:%S')})
#     assert r_update.status_code == 200
#
#     r = req_with_auth().put(RECOMMENDATION_URL, json={'seenOccasionIds': []})
#     assert r.status_code == 200
#     recos_after = r.json()
#     assert recos_after[0]['mediation']['tutoIndex'] == 1
#     assert 'mediation' not in recos_after[1]\
#            or recos_after[1]['mediation']['tutoIndex'] is None
#
#
# def test_17_put_recommendations_should_return_more_recos():
#     r = req_with_auth().put(RECOMMENDATION_URL, json={'seenOccasionIds': []})
#     assert r.status_code == 200
#     recos = r.json()
#     # ensure we still have no duplicates
#     ids = list(map(lambda reco: reco['id'], recos))
#     assert len(list(filter(lambda v: v > 1, Counter(ids).values()))) == 0
#
#
# def test_18_patch_recommendations_should_return_is_clicked_true():
#     r = req_with_auth().put(RECOMMENDATION_URL, json={'seenOccasionIds': []})
#     assert r.status_code == 200
#     recos = r.json()
#     recoId = recos[0]['id']
#     r_update = req_with_auth().patch(API_URL + '/recommendations/' + recoId,
#                                      json={'isClicked': True})
#     assert r_update.status_code == 200
#     assert r_update.json()['isClicked']

def test_19_put_recommendations_should_not_return_already_seen_recos():
=======

def test_10_put_recommendations_should_work_only_when_logged_in():
    r = req.put(RECOMMENDATION_URL)
    assert r.status_code == 401


def test_11_put_recommendations_should_return_a_list_of_recos():
    recos1 = subtest_initial_recos()
    assert len(list(filter(lambda reco: 'mediation' in reco and
                                        'event' in reco['mediation'] and
                                        reco['mediation']['event'] is not None,
                           recos1))) > 0
    recos2 = subtest_initial_recos()
    assert len(recos1) == len(recos2)
    assert any([recos1[i]['id'] != recos2[i]['id']
                for i in range(2, len(recos1))])


def test_12_if_i_request_a_specific_reco_it_should_be_first():
    # Full request
    subtest_recos_with_params('occasionType=event&occasionId=AE&mediationId=AM',
                              expected_status=200,
                              expected_mediation_id=dehumanize('AM'),
                              expected_occasion_type='event',
                              expected_occasion_id=dehumanize('AE'))
    # No mediationId but occasionId
    subtest_recos_with_params('occasionType=event&occasionId=AE',
                              expected_status=200,
                              expected_mediation_id=dehumanize('AM'),
                              expected_occasion_type='event',
                              expected_occasion_id=dehumanize('AE'))
    # No occasionId but mediationId and occasionType
    subtest_recos_with_params('occasionType=event&mediationId=AM',
                              expected_status=200,
                              expected_mediation_id=dehumanize('AM'),
                              expected_occasion_type='event',
                              expected_occasion_id=dehumanize('AE'))
    # No occasionId, no occasionType, but mediationId
    subtest_recos_with_params('mediationId=AM',
                              expected_status=200,
                              expected_mediation_id=dehumanize('AM'),
                              expected_occasion_type='event',
                              expected_occasion_id=dehumanize('AE'))
    # no occasionType but mediationId and occasionId
    subtest_recos_with_params('occasionId=AE&mediationId=AM',
                              expected_status=200,
                              expected_mediation_id=dehumanize('AM'),
                              expected_occasion_type='event',
                              expected_occasion_id=dehumanize('AE'))


def test_13_requesting_a_reco_with_bad_params_should_return_reponse_anyway():
    # occasionId correct and mediationId correct but not the same event
    subtest_recos_with_params('occasionType=event&occasionId=AQ&mediationId=AE',
                              expected_status=200,
                              expected_mediation_id=dehumanize('AE'),
                              is_tuto=True) 
    # occasionId correct and mediationId correct but not the same occasion type
    subtest_recos_with_params('occasionType=event&occasionId=A9&mediationId=AM',
                              expected_status=200,
                              expected_mediation_id=dehumanize('AE'))
    # invalid (not matching an object) occasionId with valid mediationId
    subtest_recos_with_params('occasionType=event&occasionId=ABCDE&mediationId=AM',
                              expected_status=200,
                              expected_mediation_id=dehumanize('AE'))
    # invalid (not matching an object) mediationId with valid occasionId
    subtest_recos_with_params('occasionType=event&occasionId=AE&mediationId=ABCDE',
                              expected_status=200,
                              expected_mediation_id=dehumanize('AE'))
    # invalid (not matching an object) mediationId with invalid (not matching an object) occasionId
    subtest_recos_with_params('occasionType=event&occasionId=ABCDE&mediationId=ABCDE',
                              expected_status=200,
                              expected_mediation_id=dehumanize('AE'))


def test_14_actual_errors_should_generate_a_400():
    # wrong occasionType with valid occasionId
    subtest_recos_with_params('occasionType=invalid&occasionId=AE',
                              expected_status=400)
    #TODO
    # invalid (not dehumanizable) occasionId with valid mediationId
    # subtest_recos_with_params('occasionType=event&occasionId=00&mediationId=AE',
    #                          expected_status=400)
    # invalid (not dehumanizable) mediationId with valid occasionId
    #subtest_recos_with_params('occasionType=event&occasionId=AE&mediationId=00',
    #                          expected_status=400)
    # invalid (not dehumanizable) mediationId with invalid (not dehumanizable) occasionId
    #subtest_recos_with_params('occasionType=event&occasionId=00&mediationId=00',
    #                          expected_status=400)


def test_16_once_marked_as_read_tutos_should_not_come_back():
>>>>>>> c645f01d
    r = req_with_auth().put(RECOMMENDATION_URL, json={})
    assert r.status_code == 200
    recos_before = r.json()
    seen_recommendations = recos_before[:20]
    seen_recommendations_ids = list(map(lambda x: x['id'], seen_recommendations))

    r = req_with_auth().put(RECOMMENDATION_URL, json={'seenRecommendationIds': seen_recommendations_ids})
    assert r.status_code == 200
    recos_after = r.json()

    recos_after_id = [reco['id'] for reco in recos_after]

    intersection_between_seen_and_recommended = set(seen_recommendations_ids).intersection(set(recos_after_id))
    assert len(intersection_between_seen_and_recommended) == 0<|MERGE_RESOLUTION|>--- conflicted
+++ resolved
@@ -10,14 +10,6 @@
 RECOMMENDATION_URL = API_URL + '/recommendations'
 
 
-<<<<<<< HEAD
-# def test_10_put_recommendations_should_work_only_when_logged_in():
-#     r = req.put(RECOMMENDATION_URL)
-#     assert r.status_code == 401
-
-
-=======
->>>>>>> c645f01d
 def check_recos(recos):
     # ensure we have no duplicate mediations
     ids = list(filter(lambda id: id != None,
@@ -58,14 +50,10 @@
                               expected_status=200,
                               expected_mediation_id=None,
                               expected_occasion_type=None,
-<<<<<<< HEAD
-                              expected_occasion_id=None):
-    r = req_with_auth().put(RECOMMENDATION_URL+'?'+params, json={'seenOccasionIds': []})
-=======
                               expected_occasion_id=None,
                               is_tuto=False):
     r = req_with_auth().put(RECOMMENDATION_URL+'?'+params, json={})
->>>>>>> c645f01d
+   
     assert r.status_code == expected_status
     if expected_status == 200:
         recos = r.json()
@@ -77,131 +65,6 @@
         check_recos(recos)
         return recos
 
-<<<<<<< HEAD
-#
-# def test_11_put_recommendations_should_return_a_list_of_recos():
-#     recos1 = subtest_initial_recos()
-#     assert len(list(filter(lambda reco: 'mediation' in reco and
-#                                         'event' in reco['mediation'] and
-#                                         reco['mediation']['event'] is not None,
-#                            recos1))) > 0
-#     recos2 = subtest_initial_recos()
-#     assert len(recos1) == len(recos2)
-#     assert any([recos1[i]['id'] != recos2[i]['id']
-#                 for i in range(2, len(recos1))])
-#
-#
-# def test_12_if_i_request_a_specific_reco_it_should_be_first():
-#     # Full request
-#     subtest_recos_with_params('occasionType=event&occasionId=AE&mediationId=AM',
-#                               expected_status=200,
-#                               expected_mediation_id=dehumanize('AM'),
-#                               expected_occasion_type='event',
-#                               expected_occasion_id=dehumanize('AE'))
-#     # No mediationId but occasionId
-#     subtest_recos_with_params('occasionType=event&occasionId=AE',
-#                               expected_status=200,
-#                               expected_mediation_id=dehumanize('AM'),
-#                               expected_occasion_type='event',
-#                               expected_occasion_id=dehumanize('AE'))
-#     # No occasionId but mediationId and occasionType
-#     subtest_recos_with_params('occasionType=event&mediationId=AE',
-#                               expected_status=200,
-#                               expected_mediation_id=dehumanize('AM'),
-#                               expected_occasion_type='event',
-#                               expected_occasion_id=dehumanize('AE'))
-#     # No occasionId, no occasionType, but mediationId
-#     subtest_recos_with_params('mediationId=AE',
-#                               expected_status=200,
-#                               expected_mediation_id=dehumanize('AM'),
-#                               expected_occasion_type='event',
-#                               expected_occasion_id=dehumanize('AE'))
-#     # no occasionType but mediationId and occasionId
-#     subtest_recos_with_params('occasionId=AE&mediationId=AM',
-#                               expected_status=200,
-#                               expected_mediation_id=dehumanize('AM'),
-#                               expected_occasion_type='event',
-#                               expected_occasion_id=dehumanize('AE'))
-#
-#
-# def test_13_requesting_a_reco_with_bad_params_should_return_reponse_anyway():
-#     # occasionId correct and mediationId correct but not the same event
-#     subtest_recos_with_params('occasionType=event&occasionId=AQ&mediationId=AE',
-#                               expected_status=200,
-#                               expected_mediation_id=dehumanize('AE')) # FIRST TUTO MEDIATION
-#     # occasionId correct and mediationId correct but not the same occasion type
-#     subtest_recos_with_params('occasionType=event&occasionId=A9&mediationId=AM',
-#                               expected_status=200,
-#                               expected_mediation_id=dehumanize('AE'))
-#     # invalid (not matching an object) occasionId with valid mediationId
-#     subtest_recos_with_params('occasionType=event&occasionId=ABCDE&mediationId=AM',
-#                               expected_status=200,
-#                               expected_mediation_id=dehumanize('AE'))
-#     # invalid (not matching an object) mediationId with valid occasionId
-#     subtest_recos_with_params('occasionType=event&occasionId=AE&mediationId=ABCDE',
-#                               expected_status=200,
-#                               expected_mediation_id=dehumanize('AE'))
-#     # invalid (not matching an object) mediationId with invalid (not matching an object) occasionId
-#     subtest_recos_with_params('occasionType=event&occasionId=ABCDE&mediationId=ABCDE',
-#                               expected_status=200,
-#                               expected_mediation_id=dehumanize('AE'))
-#
-#
-# def test_14_actual_errors_should_generate_a_400():
-#     # wrong occasionType with valid occasionId
-#     subtest_recos_with_params('occasionType=invalid&occasionId=AE',
-#                               expected_status=400)
-#     #TODO
-#     # invalid (not dehumanizable) occasionId with valid mediationId
-#     # subtest_recos_with_params('occasionType=event&occasionId=00&mediationId=AE',
-#     #                          expected_status=400)
-#     # invalid (not dehumanizable) mediationId with valid occasionId
-#     #subtest_recos_with_params('occasionType=event&occasionId=AE&mediationId=00',
-#     #                          expected_status=400)
-#     # invalid (not dehumanizable) mediationId with invalid (not dehumanizable) occasionId
-#     #subtest_recos_with_params('occasionType=event&occasionId=00&mediationId=00',
-#     #                          expected_status=400)
-#
-#
-# def test_16_once_marked_as_read_tutos_should_not_come_back():
-#     r = req_with_auth().put(RECOMMENDATION_URL, json={'seenOccasionIds': []})
-#     assert r.status_code == 200
-#     recos_before = r.json()
-#     assert recos_before[0]['mediation']['tutoIndex'] == 0
-#     assert recos_before[1]['mediation']['tutoIndex'] == 1
-#     r_update = req_with_auth().patch(API_URL + '/recommendations/' + recos_before[0]['id'],
-#                                      json={'dateRead': datetime.utcnow().strftime('%Y-%m-%dT%H:%M:%S')})
-#     assert r_update.status_code == 200
-#
-#     r = req_with_auth().put(RECOMMENDATION_URL, json={'seenOccasionIds': []})
-#     assert r.status_code == 200
-#     recos_after = r.json()
-#     assert recos_after[0]['mediation']['tutoIndex'] == 1
-#     assert 'mediation' not in recos_after[1]\
-#            or recos_after[1]['mediation']['tutoIndex'] is None
-#
-#
-# def test_17_put_recommendations_should_return_more_recos():
-#     r = req_with_auth().put(RECOMMENDATION_URL, json={'seenOccasionIds': []})
-#     assert r.status_code == 200
-#     recos = r.json()
-#     # ensure we still have no duplicates
-#     ids = list(map(lambda reco: reco['id'], recos))
-#     assert len(list(filter(lambda v: v > 1, Counter(ids).values()))) == 0
-#
-#
-# def test_18_patch_recommendations_should_return_is_clicked_true():
-#     r = req_with_auth().put(RECOMMENDATION_URL, json={'seenOccasionIds': []})
-#     assert r.status_code == 200
-#     recos = r.json()
-#     recoId = recos[0]['id']
-#     r_update = req_with_auth().patch(API_URL + '/recommendations/' + recoId,
-#                                      json={'isClicked': True})
-#     assert r_update.status_code == 200
-#     assert r_update.json()['isClicked']
-
-def test_19_put_recommendations_should_not_return_already_seen_recos():
-=======
 
 def test_10_put_recommendations_should_work_only_when_logged_in():
     r = req.put(RECOMMENDATION_URL)
@@ -292,9 +155,7 @@
     #subtest_recos_with_params('occasionType=event&occasionId=00&mediationId=00',
     #                          expected_status=400)
 
-
-def test_16_once_marked_as_read_tutos_should_not_come_back():
->>>>>>> c645f01d
+def test_15_put_recommendations_should_not_return_already_seen_recos():
     r = req_with_auth().put(RECOMMENDATION_URL, json={})
     assert r.status_code == 200
     recos_before = r.json()
