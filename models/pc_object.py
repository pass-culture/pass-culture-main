--- conflicted
+++ resolved
@@ -74,7 +74,6 @@
                 result[key] = list(value)
             else:
                 result[key] = serialize(value, **options)
-<<<<<<< HEAD
         if issubclass(self.__class__, app.model.HasThumbMixin) and self.thumbCount > 0:
             # If multiple thumbs, make this an array of paths, mapped over the index
             result['thumbPath'] = (
@@ -83,12 +82,8 @@
                 '/' +
                 str(result['id'])
             )
-=======
-
         if options and options.get('has_model_name'):
             result['modelName'] = self.__class__.__name__
-
->>>>>>> cd2cf938
         if options\
            and 'include' in options\
            and options['include']:
