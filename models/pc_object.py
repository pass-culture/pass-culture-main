--- conflicted
+++ resolved
@@ -72,8 +72,7 @@
             elif key == 'firstThumbDominantColor' and value:
                 result[key] = list(value)
             else:
-<<<<<<< HEAD
-                result[key] = serialize(value)
+                result[key] = serialize(value, **options)
         if issubclass(self.__class__, app.model.HasThumbMixin) and self.thumbCount > 0:
             # If multiple thumbs, make this an array of paths, mapped over the index
             result['thumbPath'] = (
@@ -82,13 +81,9 @@
                 '/' +
                 str(result['id'])
             )
-        if options and options['include']:
-=======
-                result[key] = serialize(value, **options)
         if options\
            and 'include' in options\
            and options['include']:
->>>>>>> b5b737a2
             for join in options['include']:
                 if isinstance(join, str) and\
                    join.startswith('-'):
