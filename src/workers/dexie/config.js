const config = {
  name: 'pass_culture',
  collections: [
    // NECESSARY FOR DOING DIFF PUSH PULL
    {
      description: 'id',
      name: 'differences',
    },
    // SPECIFIC COLLECTIONS
    {
<<<<<<< HEAD
      description: '_index',
=======
      description: 'dehumanizedId',
>>>>>>> 6dc84233
      isSync: true,
      name: 'recommendations',
      query: ({ around, mediationId, offerId, position }) => {
        let query = around
          ? `around=${around}`
          : mediationId
            ? `mediationId=${mediationId}`
            : (offerId && `offerId=${offerId}`) || ''
        if (position && position.coords) {
          const { latitude, longitude } = position.coords
          query = `${query}&&latitude=${latitude}&&longitude=${longitude}`
        }
        return query
      },
<<<<<<< HEAD
      sortBy: '_index',
=======
      sortBy: 'dehumanizedId',
>>>>>>> 6dc84233
    },
    {
      description: 'id',
      isPullOnly: true,
      name: 'bookings',
    },
    {
      description: 'id',
      name: 'users',
    },
  ],
  version: 1,
}

export default config<|MERGE_RESOLUTION|>--- conflicted
+++ resolved
@@ -8,11 +8,7 @@
     },
     // SPECIFIC COLLECTIONS
     {
-<<<<<<< HEAD
-      description: '_index',
-=======
       description: 'dehumanizedId',
->>>>>>> 6dc84233
       isSync: true,
       name: 'recommendations',
       query: ({ around, mediationId, offerId, position }) => {
@@ -27,11 +23,7 @@
         }
         return query
       },
-<<<<<<< HEAD
-      sortBy: '_index',
-=======
-      sortBy: 'dehumanizedId',
->>>>>>> 6dc84233
+      sortBy: 'dehumanizedId'
     },
     {
       description: 'id',
