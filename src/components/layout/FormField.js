--- conflicted
+++ resolved
@@ -5,15 +5,35 @@
 import { connect } from 'react-redux'
 
 import FormInput from './FormInput'
-<<<<<<< HEAD
 import FormPassword from './FormPassword'
-=======
 import FormSelect from './FormSelect'
->>>>>>> 889359eb
 import FormTextarea from './FormTextarea'
 import Icon from './Icon'
 
 class FormField extends Component {
+
+  inputMarkup(id) {
+    const {
+      className,
+      type,
+    } = this.props
+    const inputProps = Object.assign({}, this.props, {
+      className: classnames(className, `input ${type}`),
+      'aria-describedby': `${id}-error`,
+      key: id,
+      id,
+    })
+    switch(type) {
+      case 'textarea':
+        return <FormTextarea {...inputProps} />
+      case 'password':
+        return <FormPassword {...inputProps} />
+      case 'select':
+        return <FormSelect {...inputProps} />
+      default:
+        return <FormInput {...inputProps} />
+    }
+  }
 
   render() {
     const {
@@ -27,38 +47,14 @@
       required,
     } = this.props
     const inputId = id || `input_${collectionName}_${name}`
-<<<<<<< HEAD
     const isCheckbox = type === 'checkbox';
-=======
-    const extraProps = {
-      className: classnames(className, `input ${type}`),
-    }
+    const inputMarkup = this.inputMarkup(inputId)
     const labelMarkup = (
-      <label htmlFor={inputId} key={'label_' + id}>
+      <label className={classnames(isCheckbox ? 'checkbox' : 'label', {required: required})} htmlFor={inputId} key={'label_' + inputId}>
+        { isCheckbox && inputMarkup }
         {label}
       </label>
     )
->>>>>>> 889359eb
-    const inputMarkup =
-      type === 'textarea'
-      ? <FormTextarea
-          {...this.props}
-          id={inputId}
-          key={inputId}
-          aria-describedby={`${inputId}-error`}
-        />
-<<<<<<< HEAD
-      ) : (
-        type === 'password' ? (
-        <FormPassword {...this.props} id={inputId} key={inputId} />) : (
-        <FormInput {...this.props} id={inputId} key={inputId} />
-      ))
-      const labelMarkup = (
-        <label className={classnames(isCheckbox ? 'checkbox' : 'label', {required: required})} htmlFor={inputId} key={'label_' + inputId}>
-          { isCheckbox && inputMarkup }
-          {label}
-        </label>
-      )
     return [
       <div
         className={`field ${type}`}
@@ -71,31 +67,6 @@
             : [labelMarkup, inputMarkup]
           }
         </div>
-=======
-      : (
-        type === 'select'
-        ? <FormSelect {...this.props} {...extraProps}
-          id={inputId}
-          key={inputId}
-          aria-describedby={`${inputId}-error`}
-        />
-        : <FormInput {...this.props} {...extraProps}
-            id={inputId}
-            key={inputId}
-            aria-describedby={`${inputId}-error`}
-          />
-      )
-    return [
-      <div
-        className={classnames('form-input', {
-          checkbox: type === 'checkbox',
-        })}
-        key={0}
-      >
-        {type === 'checkbox'
-          ? [inputMarkup, labelMarkup]
-          : [labelMarkup, inputMarkup]}
->>>>>>> 889359eb
       </div>,
       <ul role='alert' id={`${inputId}-error`} className={classnames('errors', { pop: errors })} key={1}>
         {errors &&
