import get from 'lodash.get'
import PropTypes from 'prop-types'
import React, { Component } from 'react'
import { connect } from 'react-redux'

import Icon from './Icon'
import FormInput from './FormInput'

import { assignErrors, removeErrors } from '../../reducers/errors'
import { getFormEntity, mergeForm } from '../../reducers/form'
import { NEW } from '../../utils/config'
import { capitalize, removeWhitespaces } from '../../utils/string'

const SIRET = 'siret'
const SIREN = 'siren'

class FormSirene extends Component {
  constructor(props) {
    super(props)
    this.state = {
      localValue: null,
      searching: false,
    }
  }

  onChange = e => {
    const {sireType} = this.props
    const value = removeWhitespaces(e.target.value)
    if (sireType === SIREN && value.length === 9) {
      this.fetchEntrepriseInfos(value)
    } else if (sireType === SIRET && value.length === 14) {
      this.fetchEntrepriseInfos(value)
    }
  }

  formatValue = v => {
    const value = removeWhitespaces(v)
    const {sireType} = this.props
    const siren = value.substring(0, 9)
    const nic = value.substring(9)
    const formattedSiren = (siren.match(/.{1,3}/g) || []).join(' ')
    if (sireType === SIREN) return formattedSiren
    return `${formattedSiren} ${nic}`
  }

  fetchEntrepriseInfos = inputValue => {
    const {
      assignErrors,
      collectionName,
      entityId,
      mergeForm,
      name,
      sireType,
    } = this.props

    const isSiren = sireType === SIREN

    if (!inputValue) {
      return
    }
    this.setState({
      localValue: inputValue,
      searching: true,
    })
    fetch(`https://sirene.entreprise.api.gouv.fr/v1/${sireType}/${inputValue}`)
      .then(response => {
        this.setState({
          searching: false,
        })
        if (response.status === 404)  {
          assignErrors({[sireType]: [`${capitalize(sireType)} invalide`]})
          this.setState({localValue: ''})
          mergeForm(collectionName, entityId, sireType, null)

        } else {
          response.json().then(body => {
<<<<<<< HEAD
            const dataPath = isSiren ? 'siege_social.0' : 'etablissement'
            mergeForm(collectionName, entityId, {
              address: get(body, `${dataPath}.geo_adresse`),
              latitude: get(body, `${dataPath}.latitude`),
              longitude: get(body, `${dataPath}.longitude`),
              name: get(body, `${dataPath}.l1_declaree`),
              [sireType]: get(body, `${dataPath}${sireType}`),
            })
          })
=======
            const name = body.etablissement.l1_declaree
            const address = body.etablissement.geo_adresse
            const latitude = body.etablissement.latitude
            const longitude = body.etablissement.longitude
            const siret = body.etablissement.siret
            const departementCode = body.etablissement.code_postal
            const city = body.etablissement.libelle_commune
            mergeForm('venues', entityId, { address, latitude, longitude, name, siret, departementCode, city })
          }
        )
      }
    }).catch((e) => { console.log('erreur', e)})
  } else if ((sireType === 'siren')) {
    const sirenWithoutSpaces = this.state.localValue.replace(/\s/g, '')

    fetch(`https://sirene.entreprise.api.gouv.fr/v1/siren/${sirenWithoutSpaces}`).then(response => {
      if (response.status === 404)  {
        assignErrors({siren: ['Siren invalide']})
        this.setState({localValue: ''})
        mergeForm(collectionName, entityId, 'siren', null)

      } else {
        response.json().then(body => {
          const name = body.siege_social[0].l1_declaree
          const address = body.siege_social[0].geo_adresse
          const latitude = body.siege_social[0].latitude
          const longitude = body.siege_social[0].longitude
          const siren = body.siege_social[0].siren
          mergeForm('offerers', entityId, { address, latitude, longitude, name, siren })
>>>>>>> 32003e5d
        }
      })
      .catch((e) => { console.log('erreur', e)})
  }

  onMergeForm = event => {
    const {
      target: { value },
    } = event
    const {
      collectionName,
      entityId,
      mergeForm,
      name,
      removeErrors,
    } = this.props
    removeErrors(name)
    mergeForm(collectionName, entityId, name, value)
  }

  componentWillMount() {
    // fill automatically the form when it is a NEW POST action
    const { defaultValue, entityId } = this.props
    defaultValue &&
    entityId === NEW &&
    this.onMergeForm({ target: { value: defaultValue } })
  }

  render() {
    const {
      className,
      defaultValue,
      id,
      placeholder,
      autoComplete,
      type,
    } = this.props

    const {name} = this.props.entity || {}
    const { localValue, searching } = this.state

    return (
      <div>
        <div className="field has-addons">
          <div className="control is-expanded">
            <FormInput onChange={this.onChange} formatValue={this.formatValue} {...this.props} type='text' />
          </div>
          <div className="control">
            <button className="button is-rounded is-medium" onClick={e => this.fetchEntrepriseInfos(e.target.value)}>
              <Icon svg={searching ? 'loader-r' : 'magnify-r'} />
              &nbsp;
            </button>
          </div>
        </div>
        {name && <p className="has-text-weight-bold">{name}</p>}
      </div>
    )

  }
}

FormSirene.defaultProps = {
  entityId: NEW,
}

FormSirene.propTypes = {
  sireType: PropTypes.string.isRequired,
}

export default connect(
  (state, ownProps) => ({ entity: getFormEntity(state, ownProps) }),
  { assignErrors, mergeForm, removeErrors }
)(FormSirene)<|MERGE_RESOLUTION|>--- conflicted
+++ resolved
@@ -74,47 +74,17 @@
 
         } else {
           response.json().then(body => {
-<<<<<<< HEAD
             const dataPath = isSiren ? 'siege_social.0' : 'etablissement'
             mergeForm(collectionName, entityId, {
               address: get(body, `${dataPath}.geo_adresse`),
               latitude: get(body, `${dataPath}.latitude`),
               longitude: get(body, `${dataPath}.longitude`),
               name: get(body, `${dataPath}.l1_declaree`),
+              departementCode: get(body, `${dataPath}.code_postal`),
+              city: get(body, `${dataPath}.libelle_commune`),
               [sireType]: get(body, `${dataPath}${sireType}`),
             })
           })
-=======
-            const name = body.etablissement.l1_declaree
-            const address = body.etablissement.geo_adresse
-            const latitude = body.etablissement.latitude
-            const longitude = body.etablissement.longitude
-            const siret = body.etablissement.siret
-            const departementCode = body.etablissement.code_postal
-            const city = body.etablissement.libelle_commune
-            mergeForm('venues', entityId, { address, latitude, longitude, name, siret, departementCode, city })
-          }
-        )
-      }
-    }).catch((e) => { console.log('erreur', e)})
-  } else if ((sireType === 'siren')) {
-    const sirenWithoutSpaces = this.state.localValue.replace(/\s/g, '')
-
-    fetch(`https://sirene.entreprise.api.gouv.fr/v1/siren/${sirenWithoutSpaces}`).then(response => {
-      if (response.status === 404)  {
-        assignErrors({siren: ['Siren invalide']})
-        this.setState({localValue: ''})
-        mergeForm(collectionName, entityId, 'siren', null)
-
-      } else {
-        response.json().then(body => {
-          const name = body.siege_social[0].l1_declaree
-          const address = body.siege_social[0].geo_adresse
-          const latitude = body.siege_social[0].latitude
-          const longitude = body.siege_social[0].longitude
-          const siren = body.siege_social[0].siren
-          mergeForm('offerers', entityId, { address, latitude, longitude, name, siren })
->>>>>>> 32003e5d
         }
       })
       .catch((e) => { console.log('erreur', e)})
