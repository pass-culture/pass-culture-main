--- conflicted
+++ resolved
@@ -59,11 +59,7 @@
     this.setState({
       isDragging: false,
       isUploadDisabled: size > maxSize,
-<<<<<<< HEAD
       image,
-=======
-      imageState: image,
->>>>>>> e65cc500
       size,
     })
   }
@@ -81,11 +77,7 @@
 
     e.preventDefault()
     const formData = new FormData()
-<<<<<<< HEAD
     formData.append('file', image)
-=======
-    formData.append('file', imageState)
->>>>>>> e65cc500
 
     dispatch(
       requestData({
@@ -104,7 +96,6 @@
   }
 
   handleOnImageChange = ctx => {
-<<<<<<< HEAD
     const { image, isUploadDisabled } = this.state
     if (!image) return
     const { onImageChange } = this.props
@@ -115,14 +106,6 @@
         image,
         this.avatarEditor.current.getCroppingRect()
       )
-=======
-    const { imageState, isUploadDisabled } = this.state
-    if (!imageState) return
-    const { onImageChange } = this.props
-    if (onImageChange) {
-      if (isUploadDisabled) return onImageChange(ctx)
-      onImageChange(ctx, imageState, this.avatarEditor.current.getCroppingRect())
->>>>>>> e65cc500
     }
   }
 
@@ -139,7 +122,6 @@
     const min = parseFloat(this.zoomInput.getAttribute('min'))
     const max = parseFloat(this.zoomInput.getAttribute('max'))
 
-<<<<<<< HEAD
     const newZoom = computeNewZoom(
       zoom,
       min,
@@ -163,26 +145,6 @@
       dragging: false,
       isUploadDisabled: false,
     })
-=======
-    const newZoom = computeNewZoom(zoom, min, max, step, factor, direction)
-
-    this.setState({ zoom: newZoom })
-  }
-
-  handleOnChangeImageClick = () => this.setState({ isEdited: true })
-
-  handleOnRemoveImageClick = () => {
-    this.setState({
-      imageState: null,
-      dragging: false,
-      isUploadDisabled: false,
-    })
-  }
-
-  handleIncrement = () => this.changeZoom(1)
-
-  handleDecrement = () => this.changeZoom(-1)
->>>>>>> e65cc500
 
   render() {
     const {
@@ -206,20 +168,12 @@
               'has-image': Boolean(imageState),
               'no-drag': readOnly,
             })}
-<<<<<<< HEAD
             disableClick={Boolean(image || readOnly)}
-=======
-            disableClick={Boolean(imageState || readOnly)}
->>>>>>> e65cc500
             onDragEnter={this.handleDragStart}
             onDragLeave={this.handleDragStop}
             onDrop={this.handleDrop}
           >
-<<<<<<< HEAD
             {!image && (
-=======
-            {!imageState && (
->>>>>>> e65cc500
               <div
                 className={`drag-n-drop ${dragging ? 'dragged' : ''}`}
                 style={{ borderRadius, width, height }}
@@ -230,15 +184,9 @@
             <AvatarEditor
               border={border}
               borderRadius={borderRadius}
-<<<<<<< HEAD
               color={[255, 255, 255, readOnly || !image ? 1 : 0.6]}
               height={height}
               image={image}
-=======
-              color={[255, 255, 255, readOnly || !imageState ? 1 : 0.6]}
-              height={height}
-              image={imageState}
->>>>>>> e65cc500
               onImageChange={this.handleOnImageChange}
               ref={this.avatarEditor}
               scale={zoom}
@@ -258,11 +206,7 @@
                   max="4"
                   min="1"
                   onChange={this.handleOnZoomChange}
-<<<<<<< HEAD
                   ref={this.setZoomInput}
-=======
-                  ref={this.handleSetZoomInput}
->>>>>>> e65cc500
                   step="0.01"
                   type="range"
                   value={zoom}
@@ -291,7 +235,6 @@
                     onClick={this.handleOnChangeImageClick}
                     type="button"
                   >
-<<<<<<< HEAD
                     {"Modifier l'image"}
                   </button>
                 )}
@@ -307,23 +250,6 @@
                     {'Enregistrer'}
                   </button>
                 )}
-=======
-                    {'Modifier l’image'}
-                  </button>
-                )}
-                {!onImageChange && // upload is managed by child component
-                  !readOnly &&
-                  imageState && (
-                    <button
-                      className="button is-primary"
-                      disabled={isUploadDisabled}
-                      onClick={this.handleOnUploadClick}
-                      type="button"
-                    >
-                      {'Enregistrer'}
-                    </button>
-                  )}
->>>>>>> e65cc500
               </div>
               {!readOnly && imageState && !image && (
                 <div className="control">
@@ -332,11 +258,7 @@
                     onClick={this.handleOnRemoveImageClick}
                     type="button"
                   >
-<<<<<<< HEAD
                     {"Retirer l'image"}
-=======
-                    {'Retirer l’image'}
->>>>>>> e65cc500
                   </button>
                 </div>
               )}
