--- conflicted
+++ resolved
@@ -7,64 +7,6 @@
 import Icon from './Icon'
 import { closeNotification } from '../../reducers/notification'
 
-<<<<<<< HEAD
-const PageWrapper = props => {
-  const {
-    backTo,
-    closeNotification,
-    header,
-    Tag,
-    name,
-    redBg,
-    noContainer,
-    noHeader,
-    noPadding,
-    children,
-    loading,
-    notification,
-    whiteHeader
-  } = props
-  const footer = [].concat(children).find(e => e && e.type === 'footer')
-  const content = []
-    .concat(children)
-    .filter(e => e && e.type !== 'header' && e.type !== 'footer')
-  return [
-    whiteHeader
-      ? <Header key='header' whiteHeader={whiteHeader}/>
-      : !noHeader && <Header key='header' isPrimary={true} {...header} />,
-    <Tag
-      className={classnames({
-        page: true,
-        [`${name}-page`]: true,
-        'with-header': Boolean(header),
-        'with-footer': Boolean(footer),
-        'red-bg': redBg,
-        'no-padding': noPadding,
-        container: !noContainer,
-        loading,
-      })}
-      key='page-wrapper'
-    >
-      <div className={classnames('page-content')}>
-        {notification && (
-          <div className={`notification is-${notification.type || 'info'}`}>
-            <button className="delete" onClick={closeNotification}>
-              Ok
-            </button>
-            {notification.text}
-          </div>
-        )}
-        {backTo && (
-          <NavLink to={backTo.path} className='back-button has-text-primary'>
-            <Icon svg='ico-back' />{` ${backTo.label}`}
-          </NavLink>
-        )}
-        {content}
-      </div>
-      {footer}
-    </Tag>
-  ]
-=======
 class PageWrapper extends Component {
 
   componentWillUnmount() {
@@ -82,17 +24,17 @@
       noContainer,
       noHeader,
       noPadding,
-      backButton,
       children,
       loading,
       notification,
+      whiteHeader,
     } = this.props
     const footer = [].concat(children).find(e => e && e.type === 'footer')
     const content = []
       .concat(children)
       .filter(e => e && e.type !== 'header' && e.type !== 'footer')
     return [
-      !noHeader && <Header key='header' {...header} />,
+      !noHeader && <Header key='header' whiteHeader={whiteHeader} {...header} />,
       <Tag
         className={classnames({
           page: true,
@@ -126,7 +68,6 @@
       </Tag>
     ]
   }
->>>>>>> a3631497
 }
 
 PageWrapper.defaultProps = {
