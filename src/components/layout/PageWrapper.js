import classnames from 'classnames'
import React from 'react'
import { connect } from 'react-redux'
import { NavLink } from 'react-router-dom'

import Header from './Header'
import Icon from './Icon'
import { closeNotification } from '../../reducers/notification'

const PageWrapper = props => {
  const {
    backTo,
    closeNotification,
    header,
    Tag,
    name,
    redBg,
    noContainer,
    noHeader,
    noPadding,
    children,
    loading,
    notification,
    whiteHeader
  } = props
  const footer = [].concat(children).find(e => e && e.type === 'footer')
  const content = []
    .concat(children)
    .filter(e => e && e.type !== 'header' && e.type !== 'footer')
  return [
<<<<<<< HEAD
    whiteHeader && <Header key='header' whiteHeader/>,
    !noHeader && !whiteHeader && <Header key='header' {...header} />,
=======
    whiteHeader
      ? <Header key='header' whiteHeader/>
      : !noHeader && <Header key='header' {...header} />,
>>>>>>> b2cf0027
    <Tag
      className={classnames({
        page: true,
        [`${name}-page`]: true,
        'with-header': Boolean(header),
        'with-footer': Boolean(footer),
        'red-bg': redBg,
        'no-padding': noPadding,
        container: !noContainer,
        loading,
      })}
      key='page-wrapper'
    >
      <div className={classnames('page-content')}>
        {notification && (
          <div className={`notification is-${notification.type || 'info'}`}>
            <button className="delete" onClick={closeNotification}>
              Ok
            </button>
            {notification.text}
          </div>
        )}
        {backTo && (
          <NavLink to={backTo.path} className='back-button has-text-primary'>
            <Icon svg='ico-back' />{` ${backTo.label}`}
          </NavLink>
        )}
        {content}
      </div>
      {footer}
    </Tag>
  ]
}

PageWrapper.defaultProps = {
  Tag: 'main',
}

export default connect(
  state => ({ notification: state.notification }),
  { closeNotification }
)(PageWrapper)<|MERGE_RESOLUTION|>--- conflicted
+++ resolved
@@ -28,14 +28,14 @@
     .concat(children)
     .filter(e => e && e.type !== 'header' && e.type !== 'footer')
   return [
-<<<<<<< HEAD
-    whiteHeader && <Header key='header' whiteHeader/>,
-    !noHeader && !whiteHeader && <Header key='header' {...header} />,
-=======
+// <<<<<<< HEAD
+//     whiteHeader && <Header key='header' whiteHeader/>,
+//     !noHeader && !whiteHeader && <Header key='header' {...header} />,
+// =======
     whiteHeader
       ? <Header key='header' whiteHeader/>
       : !noHeader && <Header key='header' {...header} />,
->>>>>>> b2cf0027
+// >>>>>>> b2cf002794bbaa21ab6316099ad4fef6c11b663d
     <Tag
       className={classnames({
         page: true,
