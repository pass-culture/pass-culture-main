import classnames from 'classnames'
import get from 'lodash.get'
import React, { Component } from 'react'
import { connect } from 'react-redux'
import { NavLink } from 'react-router-dom'

import Icon from './Icon'
import SignoutButton from './SignoutButton'
import Logo from './Logo'

class Header extends Component {
  constructor() {
    super()
    this.state = {
      showMobileMenu: false,
    }
  }

  render() {
<<<<<<< HEAD
    const { whiteHeader } = this.props
    return (
      <header className={classnames('navbar is primary', { 'white-header': whiteHeader })}>
        <div className="container">
          <div className="navbar-brand">
            <Logo className="navbar-item" whiteHeader />
=======
    const {
      name,
      venuesCount,
      whiteHeader
    } = this.props
    const {
      showMobileMenu
    } = this.state
    return (
      <header className={classnames(
        'navbar is primary',
        { 'white-header': whiteHeader }
      )}>
        <div className="container">
          <div className="navbar-brand">
            <Logo className="navbar-item" whiteHeader={whiteHeader} />
>>>>>>> b2cf0027
            <span className="navbar-burger" onClick={e => this.setState({
              showMobileMenu: !showMobileMenu
            })}>
<<<<<<< HEAD
            <span></span>
            <span></span>
            <span></span>
          </span>
=======
              <span></span>
              <span></span>
              <span></span>
            </span>
          </div>
          <div className={classnames("navbar-menu", {
            'is-active': showMobileMenu
          })}>
            <div className="navbar-end">
              {
                !whiteHeader && [
                  <NavLink className="navbar-item" to={'/guichet'} key={0}>
                    <span className='icon'><Icon svg={'ico-guichet-w'} /></span>
                    <span>Guichet</span>
                  </NavLink>,
                  venuesCount > 0 && (
                    <NavLink className="navbar-item" to={'/offres'} key={1}>
                      <span className='icon'><Icon svg={'ico-offres-w'} /></span>
                      <span>Vos offres</span>
                    </NavLink>
                  )
                ]
              }
              <div className="navbar-item has-dropdown is-hoverable">
                <a className="navbar-link" href="#">
                  <span className='icon'>
                    {!whiteHeader ?
                      <Icon svg='ico-user-circled-w' />
                      : <Icon svg='ico-user-circled' />
                    }
                  </span>
                  <span className={classnames('white-header': whiteHeader)}>
                    {name}
                  </span>
                </a>
                <div className="navbar-dropdown is-right">
                  <NavLink to={'/profil'} className='navbar-item'>
                    <span className='icon'><Icon svg={'ico-user'} /></span>
                    <span>Profil</span>
                  </NavLink>
                  <NavLink to={'/structures'} className='navbar-item'>
                    <span className='icon'><Icon svg={'ico-structure'} /></span>
                    <span>Structures</span>
                  </NavLink>
                  <NavLink to={'/delegations'} className='navbar-item'>
                    <span className='icon'><Icon svg={'ico-delegation'} /></span>
                    <span>Délégations</span>
                  </NavLink>
                  <NavLink to={'/comptabilite'} className='navbar-item'>
                    <span className='icon'><Icon svg={'ico-compta'} /></span>
                    <span>Comptabilité</span>
                  </NavLink>
                  <SignoutButton tagName='a' className='navbar-item'>
                    <span className='icon'><Icon svg={'ico-deconnect'} /></span>
                    <span>Déconnexion</span>
                  </SignoutButton>
                </div>
              </div>
            </div>
          </div>
>>>>>>> b2cf0027
        </div>
        <div className={classnames("navbar-menu", {
          'is-active': this.state.showMobileMenu
        })}>
        <div className="navbar-end">
          {!whiteHeader && [
            <NavLink className="navbar-item" to={'/guichet'}>
            <span className='icon'><Icon svg={'ico-guichet-w'} /></span>
            <span>Guichet</span>
          </NavLink>,

          <NavLink className="navbar-item" to={'/offres'}>
          <span className='icon'><Icon svg={'ico-offres-w'} /></span>
          <span>Vos offres</span>
        </NavLink>
      ]}
      <div className="navbar-item has-dropdown is-hoverable">
        <a className="navbar-link" href="#">
          <span className='icon'>
            {!whiteHeader ?
              <Icon svg='ico-user-circled-w' />
              : <Icon svg='ico-user-circled' />
            }
          </span>
          <span className={classnames('white-header': whiteHeader)}>
            {this.props.name}
          </span>
        </a>
        <div className="navbar-dropdown is-right">
          <NavLink to={'/profil'} className='navbar-item'>
          <span className='icon'><Icon svg={'ico-user'} /></span>
          <span>Profil</span>
        </NavLink>
        <NavLink to={'/structures'} className='navbar-item'>
        <span className='icon'><Icon svg={'ico-structure'} /></span>
        <span>Structures</span>
      </NavLink>
      <NavLink to={'/delegations'} className='navbar-item'>
      <span className='icon'><Icon svg={'ico-delegation'} /></span>
      <span>Délégations</span>
    </NavLink>
    <NavLink to={'/comptabilite'} className='navbar-item'>
    <span className='icon'><Icon svg={'ico-compta'} /></span>
    <span>Comptabilité</span>
  </NavLink>
  <SignoutButton tagName='a' className='navbar-item'>
    <span className='icon'><Icon svg={'ico-deconnect'} /></span>
    <span>Déconnexion</span>
  </SignoutButton>
</div>
</div>
</div>
</div>

</div>
</header>
)
}
}

export default connect(
  state => ({
    venuesCount: get(state, 'data.venues.length'),
    name: get(state, 'user.publicName')
  })
)(Header)<|MERGE_RESOLUTION|>--- conflicted
+++ resolved
@@ -17,14 +17,6 @@
   }
 
   render() {
-<<<<<<< HEAD
-    const { whiteHeader } = this.props
-    return (
-      <header className={classnames('navbar is primary', { 'white-header': whiteHeader })}>
-        <div className="container">
-          <div className="navbar-brand">
-            <Logo className="navbar-item" whiteHeader />
-=======
     const {
       name,
       venuesCount,
@@ -38,96 +30,35 @@
         'navbar is primary',
         { 'white-header': whiteHeader }
       )}>
-        <div className="container">
-          <div className="navbar-brand">
-            <Logo className="navbar-item" whiteHeader={whiteHeader} />
->>>>>>> b2cf0027
-            <span className="navbar-burger" onClick={e => this.setState({
-              showMobileMenu: !showMobileMenu
-            })}>
-<<<<<<< HEAD
-            <span></span>
-            <span></span>
-            <span></span>
-          </span>
-=======
-              <span></span>
-              <span></span>
-              <span></span>
-            </span>
-          </div>
-          <div className={classnames("navbar-menu", {
-            'is-active': showMobileMenu
+      <div className="container">
+        <div className="navbar-brand">
+          <Logo className="navbar-item" whiteHeader />
+          <span className="navbar-burger" onClick={e => this.setState({
+            showMobileMenu: !showMobileMenu
           })}>
-            <div className="navbar-end">
-              {
-                !whiteHeader && [
-                  <NavLink className="navbar-item" to={'/guichet'} key={0}>
-                    <span className='icon'><Icon svg={'ico-guichet-w'} /></span>
-                    <span>Guichet</span>
-                  </NavLink>,
-                  venuesCount > 0 && (
-                    <NavLink className="navbar-item" to={'/offres'} key={1}>
-                      <span className='icon'><Icon svg={'ico-offres-w'} /></span>
-                      <span>Vos offres</span>
-                    </NavLink>
-                  )
-                ]
-              }
-              <div className="navbar-item has-dropdown is-hoverable">
-                <a className="navbar-link" href="#">
-                  <span className='icon'>
-                    {!whiteHeader ?
-                      <Icon svg='ico-user-circled-w' />
-                      : <Icon svg='ico-user-circled' />
-                    }
-                  </span>
-                  <span className={classnames('white-header': whiteHeader)}>
-                    {name}
-                  </span>
-                </a>
-                <div className="navbar-dropdown is-right">
-                  <NavLink to={'/profil'} className='navbar-item'>
-                    <span className='icon'><Icon svg={'ico-user'} /></span>
-                    <span>Profil</span>
-                  </NavLink>
-                  <NavLink to={'/structures'} className='navbar-item'>
-                    <span className='icon'><Icon svg={'ico-structure'} /></span>
-                    <span>Structures</span>
-                  </NavLink>
-                  <NavLink to={'/delegations'} className='navbar-item'>
-                    <span className='icon'><Icon svg={'ico-delegation'} /></span>
-                    <span>Délégations</span>
-                  </NavLink>
-                  <NavLink to={'/comptabilite'} className='navbar-item'>
-                    <span className='icon'><Icon svg={'ico-compta'} /></span>
-                    <span>Comptabilité</span>
-                  </NavLink>
-                  <SignoutButton tagName='a' className='navbar-item'>
-                    <span className='icon'><Icon svg={'ico-deconnect'} /></span>
-                    <span>Déconnexion</span>
-                  </SignoutButton>
-                </div>
-              </div>
-            </div>
-          </div>
->>>>>>> b2cf0027
-        </div>
-        <div className={classnames("navbar-menu", {
-          'is-active': this.state.showMobileMenu
-        })}>
-        <div className="navbar-end">
-          {!whiteHeader && [
-            <NavLink className="navbar-item" to={'/guichet'}>
+          <span></span>
+          <span></span>
+          <span></span>
+        </span>
+      </div>
+      <div className={classnames("navbar-menu", {
+        'is-active': showMobileMenu
+      })}>
+      <div className="navbar-end">
+        {
+          !whiteHeader && [
+            <NavLink className="navbar-item" to={'/guichet'} key={0}>
             <span className='icon'><Icon svg={'ico-guichet-w'} /></span>
             <span>Guichet</span>
           </NavLink>,
-
-          <NavLink className="navbar-item" to={'/offres'}>
-          <span className='icon'><Icon svg={'ico-offres-w'} /></span>
-          <span>Vos offres</span>
-        </NavLink>
-      ]}
+          venuesCount > 0 && (
+            <NavLink className="navbar-item" to={'/offres'} key={1}>
+            <span className='icon'><Icon svg={'ico-offres-w'} /></span>
+            <span>Vos offres</span>
+          </NavLink>
+        )
+      ]
+    }
       <div className="navbar-item has-dropdown is-hoverable">
         <a className="navbar-link" href="#">
           <span className='icon'>
@@ -137,7 +68,7 @@
             }
           </span>
           <span className={classnames('white-header': whiteHeader)}>
-            {this.props.name}
+            {name}
           </span>
         </a>
         <div className="navbar-dropdown is-right">
@@ -146,26 +77,25 @@
           <span>Profil</span>
         </NavLink>
         <NavLink to={'/structures'} className='navbar-item'>
-        <span className='icon'><Icon svg={'ico-structure'} /></span>
-        <span>Structures</span>
+          <span className='icon'><Icon svg={'ico-structure'} /></span>
+          <span>Structures</span>
+        </NavLink>
+      <NavLink to={'/delegations'} className='navbar-item'>
+        <span className='icon'><Icon svg={'ico-delegation'} /></span>
+        <span>Délégations</span>
       </NavLink>
-      <NavLink to={'/delegations'} className='navbar-item'>
-      <span className='icon'><Icon svg={'ico-delegation'} /></span>
-      <span>Délégations</span>
-    </NavLink>
-    <NavLink to={'/comptabilite'} className='navbar-item'>
-    <span className='icon'><Icon svg={'ico-compta'} /></span>
-    <span>Comptabilité</span>
-  </NavLink>
-  <SignoutButton tagName='a' className='navbar-item'>
-    <span className='icon'><Icon svg={'ico-deconnect'} /></span>
-    <span>Déconnexion</span>
-  </SignoutButton>
+      <NavLink to={'/comptabilite'} className='navbar-item'>
+        <span className='icon'><Icon svg={'ico-compta'} /></span>
+        <span>Comptabilité</span>
+      </NavLink>
+      <SignoutButton tagName='a' className='navbar-item'>
+        <span className='icon'><Icon svg={'ico-deconnect'} /></span>
+        <span>Déconnexion</span>
+      </SignoutButton>
+    </div>
+  </div>
 </div>
 </div>
-</div>
-</div>
-
 </div>
 </header>
 )
