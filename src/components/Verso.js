--- conflicted
+++ resolved
@@ -7,11 +7,7 @@
 
 const Verso = props => {
   const {
-<<<<<<< HEAD
     // deckElement,
-=======
-    deckElement,
->>>>>>> 04ed4607
     isFlipped,
     mediation,
     chosenOffer,
