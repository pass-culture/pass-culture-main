import classnames from 'classnames'
import React, { Component } from 'react'
import { connect } from 'react-redux'

import ControlBar from './ControlBar'
import OfferInfo from '../components/OfferInfo'
import Booking from '../components/Booking'

<<<<<<< HEAD
import currentUserMediation from '../selectors/currentUserMediation'
import currentOffer from '../selectors/currentOffer'
import headerColor from '../selectors/headerColor'

class Verso extends Component {

  constructor () {
    super ()
    this.state = {
      step: 'infos',
    };
  }

  render() {
    const {
      thing,
      venue,
    } = this.props.currentOffer
    return (
      <div className={classnames('verso absolute', {
        'verso--flipped': this.props.isFlipped,
        'verso--booking': this.state.step === 'booking'
      })}>
        <div className='bg-wrapper'>
          <div className='verso-header' style={{backgroundColor: this.props.headerColor}}>
            <h2> { thing.name }, de { thing.extraData.author } </h2>
            <h6> {venue.name} </h6>
          </div>
          {this.state.step === 'infos' && <ControlBar onClickBook={e => this.setState({step: 'booking'})} />}
          <div className='content'>
            {this.state.step === 'infos' && <OfferInfo />}
            {this.state.step === 'booking' && (
              <Booking
                onClickCancel={e => this.setState({step: 'infos'})}
                onClickFinish={e => this.setState({step: 'infos'})}
              />
            )}
          </div>
        </div>
      </div>
    )
  }
=======
const Verso = props => {
  const {
    // deckElement,
    isFlipped,
    mediation,
    chosenOffer,
    source,
    venue
  } = props
  return (
    <div className={classnames('verso absolute', {
      'verso--flipped': isFlipped
    })}>
      <OfferInfo {...chosenOffer} source={source} venue={venue}>
        <ControlBar {...props} />
      </OfferInfo>
      <MediationCardBack {...mediation} />
    </div>
  )
>>>>>>> 3ef3ffbb
}

export default connect(
  state => ({
    currentOffer: currentOffer(state),
    currentUserMediation: currentUserMediation(state),
    headerColor: headerColor(state),
    isFlipped: state.navigation.isFlipped
  }))(Verso)<|MERGE_RESOLUTION|>--- conflicted
+++ resolved
@@ -6,10 +6,9 @@
 import OfferInfo from '../components/OfferInfo'
 import Booking from '../components/Booking'
 
-<<<<<<< HEAD
 import currentUserMediation from '../selectors/currentUserMediation'
 import currentOffer from '../selectors/currentOffer'
-import headerColor from '../selectors/headerColor'
+import currentHeaderColor from '../selectors/currentHeaderColor'
 
 class Verso extends Component {
 
@@ -31,7 +30,7 @@
         'verso--booking': this.state.step === 'booking'
       })}>
         <div className='bg-wrapper'>
-          <div className='verso-header' style={{backgroundColor: this.props.headerColor}}>
+          <div className='verso-header' style={{backgroundColor: this.props.currentHeaderColor}}>
             <h2> { thing.name }, de { thing.extraData.author } </h2>
             <h6> {venue.name} </h6>
           </div>
@@ -49,33 +48,12 @@
       </div>
     )
   }
-=======
-const Verso = props => {
-  const {
-    // deckElement,
-    isFlipped,
-    mediation,
-    chosenOffer,
-    source,
-    venue
-  } = props
-  return (
-    <div className={classnames('verso absolute', {
-      'verso--flipped': isFlipped
-    })}>
-      <OfferInfo {...chosenOffer} source={source} venue={venue}>
-        <ControlBar {...props} />
-      </OfferInfo>
-      <MediationCardBack {...mediation} />
-    </div>
-  )
->>>>>>> 3ef3ffbb
 }
 
 export default connect(
   state => ({
     currentOffer: currentOffer(state),
     currentUserMediation: currentUserMediation(state),
-    headerColor: headerColor(state),
+    currentHeaderColor: currentHeaderColor(state),
     isFlipped: state.navigation.isFlipped
   }))(Verso)