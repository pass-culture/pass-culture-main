import classnames from 'classnames'
import React from 'react'

import ControlBar from './ControlBar'
import MediationCardBack from '../components/MediationCardBack'
import OfferInfo from '../components/OfferInfo'

const Verso = props => {
  const { deckElement,
    isFlipped,
    mediation,
    userMediationOffers
  } = props
  const offer = userMediationOffers[0]
  const object = offer.thing || offer.eventOccurence.event
  return (
    <div className={classnames('verso absolute', {
      'verso--flipped': isFlipped
    })}>
<<<<<<< HEAD
      <OfferInfo {...userMediationOffers[0]}>
        <ControlBar {...props} />
      </OfferInfo>
=======
      <h2>
        <div>{object.name}</div>
      </h2>
      <ControlBar {...props} />
      <OfferInfo {...userMediationOffers[0]} />
      <MediationCardBack {...mediation} />
>>>>>>> fed8bcd7
    </div>
  )
}

export default Verso<|MERGE_RESOLUTION|>--- conflicted
+++ resolved
@@ -17,18 +17,10 @@
     <div className={classnames('verso absolute', {
       'verso--flipped': isFlipped
     })}>
-<<<<<<< HEAD
       <OfferInfo {...userMediationOffers[0]}>
         <ControlBar {...props} />
       </OfferInfo>
-=======
-      <h2>
-        <div>{object.name}</div>
-      </h2>
-      <ControlBar {...props} />
-      <OfferInfo {...userMediationOffers[0]} />
       <MediationCardBack {...mediation} />
->>>>>>> fed8bcd7
     </div>
   )
 }
