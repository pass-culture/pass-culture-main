import classnames from 'classnames'
import React, { Component } from 'react'
import Draggable from 'react-draggable'
import { Portal } from 'react-portal'

import Clue from './Clue'
import Recto from './Recto'
import Verso from './Verso'

export const CURRENT = 'current'
export const ASIDE_LEFT = 'aside-left'
export const ASIDE_RIGHT = 'aside-right'
export const HAND_LEFT = 'hand-left'
export const HAND_RIGHT = 'hand-right'

class Card extends Component {
  constructor () {
    super()
    this.state = { cursor: null,
      item: null,
      isRead: false,
      position: null,
      transform: null,
      style: null
    }
  }
  handleSetRead = props => {
    // unpack and check
    const { content,
      handleSetRead,
      readTimeout
    } = props
    const { isRead } = this.state
    if (!content || isRead) { return }
    // wait a bit to trigger the fact that we stay on the same card
    setTimeout(() => {
      // make sure we are not going to do it circularly
      this.setState({ isRead: true })
      // check that type is still current
      this.state.type === CURRENT && handleSetRead && handleSetRead(props)
    }, readTimeout)
  }
  handleSetType = props => {
    // unpack and check
<<<<<<< HEAD
    const {
      // backgroundColor,
=======
    const { 
>>>>>>> 04ed4607
      cursor,
      deckElement,
      handLength,
      handleSetType,
      isSetRead,
      // isContentChanging,
      isFullWidth,
      onTransitionStart,
      transition,
      // transitionDelay,
      transitionTimeout,
      perspective,
      rotation,
      widthRatio
    } = props
    const item = this.state.item || props.item
    if (!deckElement) {
      return
    }
    // determine the type of the card
    let type
    if (item === 0) {
      type = CURRENT
    } else if (item < 0) {
      if (item >= - handLength) {
        type = HAND_LEFT
      } else {
        type = ASIDE_LEFT
      }
    } else if (item <= handLength) {
      type = HAND_RIGHT
    } else {
      type = ASIDE_RIGHT
    }
    // compute the size of the container
    let handWidth, leftOrRightCurrentWidth
    if (isFullWidth) {
      leftOrRightCurrentWidth = 0
      handWidth = handLength * deckElement.offsetWidth
    } else {
      const halfWidth = 0.5 * deckElement.offsetWidth
      leftOrRightCurrentWidth = halfWidth * (1 - widthRatio)
      handWidth = leftOrRightCurrentWidth / handLength
    }
    const currentWidth = deckElement.offsetWidth - 2 * leftOrRightCurrentWidth
    // determine style and transform given the type of the card
    let style, transform
    switch (type) {
      case ASIDE_LEFT:
        style = {
          left: - (isFullWidth ? currentWidth : handWidth),
          transition: transition ||
            `left ${transitionTimeout}ms, width ${transitionTimeout}ms, transform 0s`,
          width: isFullWidth ? currentWidth : handWidth
        }
        transform = !isFullWidth && `perspective( ${perspective}px ) rotateY( ${rotation}deg )`
        break
      case HAND_LEFT:
        style = {
          left: leftOrRightCurrentWidth + (
            isFullWidth
              ? - (1 - cursor) * currentWidth
              : item * handWidth
          ),
          transition: transition ||
            `left ${transitionTimeout}ms, width ${transitionTimeout}ms, transform 0s`,
          width: isFullWidth ? currentWidth : handWidth
        }
        transform = !isFullWidth && `perspective( ${perspective}px ) rotateY( ${rotation}deg )`
        break
      case CURRENT:
        style = {
          left: leftOrRightCurrentWidth,
          transition: transition ||
            `left ${transitionTimeout}ms, width ${transitionTimeout}ms, transform 0s`,
          width: currentWidth
        }
        transform = !isFullWidth && `perspective( ${perspective}px ) rotateY( ${-cursor * rotation}deg )`
        break
      case HAND_RIGHT:
        style = {
          left: deckElement.offsetWidth - leftOrRightCurrentWidth + (
            isFullWidth
              ? cursor * currentWidth
              : (item - 1) * handWidth
          ),
          transition: transition ||
            `left ${transitionTimeout}ms, width ${transitionTimeout}ms, transform 0s`,
          width: isFullWidth ? currentWidth : handWidth
        }
        transform = !isFullWidth && `perspective( ${perspective}px ) rotateY( -${rotation}deg )`
        break
      case ASIDE_RIGHT:
        style = {
          left: deckElement.offsetWidth + (isFullWidth ? currentWidth : handWidth),
          transition: transition ||
            `left ${transitionTimeout}ms, width ${transitionTimeout}ms, transform 0s`,
          width: isFullWidth ? currentWidth : handWidth
        }
        transform = !isFullWidth && `perspective( ${perspective}px ) rotateY( -${rotation}deg )`
        break
      default:
        break
    }
    // check read
    isSetRead && type === CURRENT && this.handleSetRead(props)
    // transition happened when the style has been already set once
    // and that the new style has a not none transform
    if (this.state.style && style.transition !== 'none') {
      onTransitionStart && Object.keys(style)
       .filter(key => !/transition(.*)/.test(key))
       .forEach(key => {
          if (style[key] !== this.state.style[key]) {
            // console.log(type, key, props.content.id, props.item, props.index)
            onTransitionStart({ propertyName: key }, this.props)
          }
        })
    }
    // inform parent about the new current card
    const newState = { isRead: false,
      style,
      transform,
      type
    }
    // update
    this.setState(newState)
    // hook
    handleSetType && handleSetType(props, newState)
  }
  onDrag = (event, data) => {
    // unpack
    const { deckElement,
      handleSetCursor,
      // isFirst
    } = this.props
    const {
      x,
      // y,
    } = data
    // compute the cursor
    const cursor = x / deckElement.offsetWidth
    // hook
    handleSetCursor && handleSetCursor(cursor)
  }
  onTransitionEnd = event => {
    const { onTransitionEnd } = this.props
    onTransitionEnd && onTransitionEnd(event, this.props)
  }
  onStop = (event, data) => {
    // unpack
    const { deckElement,
      handleNextItem,
      handleRelaxItem,
      isFirst,
      isLast,
      // transitionTimeout,
      // perspective,
    } = this.props
    const { x } = data
    // special reset for the CURRENT CARD
    // we need to clear the position given by x and y
    // and transfer the position state into the style state one
    this.setState({
      position: { x:0, y:0 },
      style: Object.assign({}, this.state.style, { left: x })
    })
    // thresholds
    const leftThreshold = - 0.1 * deckElement.offsetWidth
    const rightThreshold = 0.1 * deckElement.offsetWidth
    if (!isLast && x < leftThreshold) {
      handleNextItem(-1)
    } else if (!isFirst && x > rightThreshold) {
      handleNextItem(1)
    } else {
      handleRelaxItem && handleRelaxItem(data)
    }
  }
  componentDidMount () {
    this.onTransitionEndListener = this.cardElement.addEventListener(
      'transitionend',
      this.onTransitionEnd
    )
  }
  componentWillMount () {
    this.handleSetType(this.props)
  }
  componentWillReceiveProps (nextProps, nextState) {
    const { cursor,
      deckElement,
      isResizing,
      item
    } = nextProps
    if ( (deckElement && !this.props.deckElement)
      || (item !== this.props.item)
      || (isResizing && !this.props.isResizing)
      || (cursor !== this.props.cursor && item > - 2 && item < 2)
    ) {
      // console.log('nextProps.item', nextProps.item, 'this.props.item', this.props.item)
      this.handleSetType(nextProps)
    }
  }
  componentWillUnmount () {
    this.cardElement.removeEventListener('transitionend',
      this.onTransitionEnd)
  }
  render () {
    const { onDrag,
      onStop
    } = this
    const {
      content,
      contentLength,
      deckElement,
      handleFlipCard,
      index,
      isFirst,
      isFlipping,
      isFullWidth,
      isLast,
      isTransitioning,
      isVerso,
      item
    } = this.props
    const { position,
      style,
      transform,
      type
    } = this.state
    const isDraggable = type === 'current' &&
      !isTransitioning &&
      !isVerso &&
      !isFlipping
    const bounds = {}
    if (isFirst) {
      bounds.right = 0
    } else if (isLast) {
      bounds.left = 0
    }
    return (
      [
        <Draggable axis='x'
          bounds={bounds}
          disabled={!isDraggable}
          key={0}
          position={position}
          onDrag={onDrag}
          onStop={onStop} >
            <span className={classnames('card absolute', {
                'card--current': type === CURRENT,
                'card--draggable': isDraggable,
                'card--small': !isFullWidth
              })}
              ref={element => this.cardElement = element}
              style={style}>
              <div className={classnames('card__container', {
                'card__container--small': !isFullWidth
              })} style={{ transform }}>
                <Recto {...content}
                  contentLength={contentLength}
                  index={index}
                  item={item}
                  isFullWidth={isFullWidth} />
              </div>
            </span>
        </Draggable>,
        item === 0 && [
          ( <Portal key={1} node={document && document.getElementById('deck')}>
              <Verso {...content}
                deckElement={deckElement}
                handleFlipCard={handleFlipCard}
                isFlipped={isVerso} />
            </Portal>),
          ( <Portal key={2} node={document && document.getElementById('deck__board')}>
              <div className='deck__board__recto-infos'>
                { (""+content.userMediationOffers[0].price).replace('.', ',') }&nbsp;€ <span style={{fontFamily: 'sans'}}>&middot;</span> TODO
              </div>
            </Portal>)
        ],
        item > -2 && item < 2 && (
          <Portal key={2} node={document && document.getElementById('deck__board')}>
            <Clue {...content}
              contentLength={contentLength}
              index={index}
              item={item} />
          </Portal>
        )
      ]
    )
  }
}

Card.defaultProps = {
  isSetRead: true,
  perspective: 600,
  readTimeout: 3000,
  rotation: 45,
  transitionDelay: 100,
  transitionTimeout: 500,
  widthRatio: 0.75
}

export default Card<|MERGE_RESOLUTION|>--- conflicted
+++ resolved
@@ -42,12 +42,8 @@
   }
   handleSetType = props => {
     // unpack and check
-<<<<<<< HEAD
     const {
       // backgroundColor,
-=======
-    const { 
->>>>>>> 04ed4607
       cursor,
       deckElement,
       handLength,
