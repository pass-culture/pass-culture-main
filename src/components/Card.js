--- conflicted
+++ resolved
@@ -215,7 +215,6 @@
     } = this
     const { content,
       contentLength,
-      deckElement,
       index,
       isFirst,
       isFlipping,
@@ -241,7 +240,7 @@
     }
     // console.log('RENDER: Card content', content)
     return (
-      [
+      <div>
         <Draggable axis='x'
           bounds={bounds}
           disabled={!isDraggable}
@@ -261,35 +260,22 @@
                   item={item} />
               </div>
             </span>
-        </Draggable>,
-<<<<<<< HEAD
-        item === 0 && !content.isLoading && (
+        </Draggable>
+        {item === 0 && content.id && (
           <Portal node={document.getElementById('deck')}>
             <Verso />
           </Portal>
-        ),
-        Math.abs(item) < 2 && !content.isLoading && (
+        )}
+        {Math.abs(item) < 2 && content.id && (
           <Portal node={document.getElementById('deck__board')}>
-=======
-        item === 0 && content.id && (
-          <Portal key={1} node={document && document.getElementById('deck')}>
-            <Verso {...content}
-              deckElement={deckElement}
-              handleFlipCard={handleFlipCard}
-              isFlipped={isVerso} />
-          </Portal>
-        ),
-        item > -2 && item < 2 && content.id && (
-          <Portal key={2} node={document && document.getElementById('deck__board')}>
->>>>>>> 3ef3ffbb
             <Clue {...content}
               contentLength={contentLength}
               index={index}
               item={item}
               transitionTimeout={transitionTimeout} />
           </Portal>
-        )
-      ]
+        )}
+      </div>
     )
   }
 }
