--- conflicted
+++ resolved
@@ -1,27 +1,35 @@
 import React, { Component } from 'react'
 import { connect } from 'react-redux'
 
-import currentUserMediation from '../selectors/currentUserMediation'
+import currentSource from '../selectors/currentSource'
+import currentVenue from '../selectors/currentVenue'
+import currentThumbUrl from '../selectors/currentThumbUrl'
 import currentOffer from '../selectors/currentOffer'
 
 class OfferInfo extends Component {
 
   render() {
     const {
-      eventOccurence,
-      occurencesAtVenue,
-<<<<<<< HEAD
-      thing,
-      thumbUrl,
-      venue,
-    } = this.props.currentOffer;
+      currentOffer: {
+        eventOccurence,
+        occurencesAtVenue,
+      },
+      currentSource: {
+        description,
+      },
+      currentVenue: {
+        name,
+        address,
+      },
+      currentThumbUrl,
+    } = this.props;
 
     return (
       <div className='offer-info'>
-        <img alt='' className='offerPicture' src={thumbUrl} />
-        {thing.description && (
+        {false && <img alt='' className='offerPicture' src={currentThumbUrl} />}
+        {description && (
           <div className='description'>
-            { thing.description.split('\n').map((p, index) => <p key={index}>{p}</p>) }
+            { description.split('\n').map((p, index) => <p key={index}>{p}</p>) }
           </div>
         )}
         {eventOccurence && (
@@ -42,77 +50,15 @@
             </ul>
           </div>
         )}
-        {venue.address && (
+        {address && (
           <div>
             <h3>Où ?</h3>
             <ul className='address-info'>
-              <li>{venue.name}</li>
-              {venue.address.split(/[,\n\r]/).map((el, index) => (<li key={index}>{el}</li>))}
+              <li>{name}</li>
+              {address.split(/[,\n\r]/).map((el, index) => (<li key={index}>{el}</li>))}
             </ul>
           </div>
         )}
-=======
-      // price,
-      // sellersFavorites,
-      source,
-      thumbUrl,
-      venue,
-      children,
-    } = this.props;
-    return (
-      <div className='offer-info'>
-        <div className='verso-header' style={this.state.headerStyle}>
-          <h2>
-            { source.name }, { source.extraData && ("de " + source.extraData.author) }
-          </h2>
-          <h6> {venue.name} </h6>
-        </div>
-        {children}
-        <div className='content'>
-          <img alt='' className='offerPicture' src={thumbUrl} />
-          {
-            source.description && (
-              <div className='description'>
-                {
-                  source.description.split('\n')
-                        .map((p, index) =>
-                        <p key={index}>{p}</p>)
-                }
-              </div>
-            )
-          }
-          {eventOccurence && (
-            <div>
-              <h3>Quoi ?</h3>
-              <p>{eventOccurence.event.description}</p>
-            </div>
-          )}
-          {occurencesAtVenue && (
-            <div>
-              <h3>Quand ?</h3>
-              <ul className='dates-info'>
-                { occurencesAtVenue.map((occurence, index) => (
-                  <li key={index}>
-                    <span> { occurence.beginningDatetime } </span>
-                  </li>
-                ))}
-              </ul>
-            </div>
-          )}
-          {venue.address && (
-            <div>
-              <h3>Où ?</h3>
-              <ul className='address-info'>
-                <li>{venue.name}</li>
-                {venue.address.split(/[,\n\r]/).map((el, index) => (
-                  <li key={index}>{el}</li>))}
-              </ul>
-            </div>
-          )}
-          <p>
-          </p>
-        </div>
->>>>>>> 3ef3ffbb
       </div>
     )
   }
@@ -120,6 +66,8 @@
 
 export default connect(
   state => ({
+    currentSource: currentSource(state),
+    currentVenue: currentVenue(state),
+    currentThumbUrl: currentThumbUrl(state),
     currentOffer: currentOffer(state),
-    currentUserMediation: currentUserMediation(state),
   }))(OfferInfo)