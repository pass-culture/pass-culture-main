import React from 'react'

import Icon from './Icon'
<<<<<<< HEAD
import withFrontendOffer from '../hocs/withFrontendOffer'
import withSelectors from '../hocs/withSelectors'
import { rgb_to_hsv } from 'colorsys'
=======
import VenueInfo from './VenueInfo'
>>>>>>> fed8bcd7

const OfferInfo = ({ description,
  eventOccurence,
  id,
  occurencesAtVenue,
  price,
  sellersFavorites,
  thing,
  thingOrEventOccurence,
  thumbUrl,
  venue,
  children,
}) => {
  let style;
  if (thing.firstThumbDominantColor) {
    const [red, green, blue] = thing.firstThumbDominantColor;
    const {h, s, v} = rgb_to_hsv(red, green, blue);
    style = {backgroundColor: `hsl(${h}, 100%, 15%)`};
  }
  return (
<<<<<<< HEAD
    <div className='offer-info'>
      <div className='verso-header' style={style}>
        <h2> { thing.name }, de { thing.extraData.author } </h2>
        <h6> {venue.name} </h6>
      </div>
      {children}
      <div className='content'>
        {thing.description && (
          <div className='description'>
            { thing.description.split('\n').map(p => <p key={p}>{p}</p>) }
          </div>
        )}
        {eventOccurence && (
          <div>
            <h3>Quoi ?</h3>
            <p>{eventOccurence.event.description}</p>
          </div>
        )}
        {occurencesAtVenue && (
          <div>
            <h3>Quand ?</h3>
            <ul className='dates-info'>
              { occurencesAtVenue.map((occurence, index) => (
=======
    <div>
      <img alt='' className='offerPicture' src={thumbUrl} />
      <div className='offer-price'>{ price }&nbsp;€</div>
      { description }
      {
        thing && [
          <span key={0}>
            {thing.description}
          </span>,
          <VenueInfo key={1} {...venue} />
        ]
      }
      {
        eventOccurence && [
          <span key={2}>
            {eventOccurence.event.description}
          </span>,
          <VenueInfo key={3} {...eventOccurence.venue} />,
          <ul key={4} className='dates'>
            {
              occurencesAtVenue.map((occurence, index) => (
>>>>>>> fed8bcd7
                <li key={index}>
                  <span> { occurence.beginningDatetime } </span>
                </li>
              ))}
            </ul>
          </div>
        )}
        {venue.address && (
          <div>
            <h3>Où ?</h3>
            <ul className='address-info'>
              <li>{venue.name}</li>
              {venue.address.split(/[,\n\r]/).map(el => (<li key={el}>{el}</li>))}
            </ul>
          </div>
        )}
        <p>
        </p>
      </div>
    </div>
  )
}

export default OfferInfo<|MERGE_RESOLUTION|>--- conflicted
+++ resolved
@@ -1,13 +1,9 @@
 import React from 'react'
 
 import Icon from './Icon'
-<<<<<<< HEAD
 import withFrontendOffer from '../hocs/withFrontendOffer'
 import withSelectors from '../hocs/withSelectors'
 import { rgb_to_hsv } from 'colorsys'
-=======
-import VenueInfo from './VenueInfo'
->>>>>>> fed8bcd7
 
 const OfferInfo = ({ description,
   eventOccurence,
@@ -28,7 +24,6 @@
     style = {backgroundColor: `hsl(${h}, 100%, 15%)`};
   }
   return (
-<<<<<<< HEAD
     <div className='offer-info'>
       <div className='verso-header' style={style}>
         <h2> { thing.name }, de { thing.extraData.author } </h2>
@@ -36,6 +31,7 @@
       </div>
       {children}
       <div className='content'>
+        <img alt='' className='offerPicture' src={thumbUrl} />
         {thing.description && (
           <div className='description'>
             { thing.description.split('\n').map(p => <p key={p}>{p}</p>) }
@@ -52,29 +48,6 @@
             <h3>Quand ?</h3>
             <ul className='dates-info'>
               { occurencesAtVenue.map((occurence, index) => (
-=======
-    <div>
-      <img alt='' className='offerPicture' src={thumbUrl} />
-      <div className='offer-price'>{ price }&nbsp;€</div>
-      { description }
-      {
-        thing && [
-          <span key={0}>
-            {thing.description}
-          </span>,
-          <VenueInfo key={1} {...venue} />
-        ]
-      }
-      {
-        eventOccurence && [
-          <span key={2}>
-            {eventOccurence.event.description}
-          </span>,
-          <VenueInfo key={3} {...eventOccurence.venue} />,
-          <ul key={4} className='dates'>
-            {
-              occurencesAtVenue.map((occurence, index) => (
->>>>>>> fed8bcd7
                 <li key={index}>
                   <span> { occurence.beginningDatetime } </span>
                 </li>
