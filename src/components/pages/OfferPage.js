--- conflicted
+++ resolved
@@ -85,14 +85,9 @@
         .sort((o1, o2) => o1.datetime.isBefore(o2.datetime) ? -1 : 1))
   }
 
-<<<<<<< HEAD
   removeDate = occurrence => {
-    this.updateOccasion('occurrences', get(this.state, 'occasion.occurrences', []).filter(o => !o.datetime.isSame(occurrence.datetime)))
-=======
-  removeDate = date => {
-    this.updateOccasion('dates', get(this.state, 'occasion.dates', [])
-        .filter(d => !date.isSame(d)))
->>>>>>> 00771a14
+    this.updateOccasion('occurrences', get(this.state, 'occasion.occurrences', [])
+      .filter(o => !o.datetime.isSame(occurrence.datetime)))
   }
 
   updateInput = e => {
