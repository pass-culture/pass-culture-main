import get from 'lodash.get'
import React from 'react'
import { connect } from 'react-redux'
import { NavLink } from 'react-router-dom'
import { compose } from 'redux'

import Form from '../layout/Form'
import Field from '../layout/Field'
import Submit from '../layout/Submit'
import PageWrapper from '../layout/PageWrapper'
import Logo from '../layout/Logo'
import withSign from '../hocs/withSign'
import { showNotification } from '../../reducers/notification'

<<<<<<< HEAD
import Form from '../layout/Form'
import Field from '../layout/Field'
import Submit from '../layout/Submit'
=======
>>>>>>> 306db51c

const SignupPage = ({
  errors,
  sirenName,
  showNotification
}) => {
  return (
    <PageWrapper name="sign-up" fullscreen>
      <div className='logo-side'>
        <Logo />
      </div>
      <div className='container'>
        <div className='columns'>
          <div className='column is-offset-6 is-two-fifths'>
            <section className='hero'>
              <div className='hero-body'>
                <h1 className='title is-spaced is-1'>Créez votre compte</h1>
                <h2 className='subtitle is-2'>
                  Merci de renseigner tous les champs marqués d'un <span className='required-legend'>*</span>.
                </h2>
                <Form
                  name='sign-up'
                  action='/users'
                  layout='sign-in-up'
                  handleSuccess={() => {
                    showNotification({
                      text: 'Le rattachement de la structure a été demandé. Vous allez recevoir la dernière étape d\'inscription par e-mail.',
                      type: 'success'
                    })
                  }}>
                  <Field
                    name='email'
                    label='Adresse e-mail'
                    sublabel="pour se connecter et récupérer son mot de passe en cas d'oubli"
                    placeholder="nom@exemple.fr"
                    required
                  />
                  <Field
                    name='publicName'
                    label='Identifiant'
                    sublabel='vu par les autres utilisateurs'
                    placeholder='Mon nom ou pseudo'
                    autoComplete='name'
                    required
                  />
                  <Field
                    name='password'
                    label='Mot de passe'
                    sublabel='pour se connecter'
                    placeholder="Mon mot de passe"
                    autoComplete="new-password"
                    required
                  />
                  <Field
                    name='siren'
                    label='SIREN'
                    sublabel='de la structure à rattacher'
                    placeholder="123 456 789"
<<<<<<< HEAD
                    fetchedName={sirenName || ''}
=======
                    fetchedName={sirenName}
>>>>>>> 306db51c
                    required
                  />
                  <Field
                    name="newsletter_ok"
                    type="checkbox"
                    label='Je souhaite recevoir les actualités du Pass Culture.'
                  />
                  <Field
                    name="contact_ok"
                    type="checkbox"
                    label="J'accepte d'être contacté par mail pour donner mon avis sur le Pass Culture."
                    required
                  />
                  <div className="errors">{errors}</div>
                  <div className='field buttons-field'>
                    <NavLink to="/connexion" className="button is-secondary">
                      J'ai déjà un compte
                    </NavLink>
                    <Submit className="button is-primary is-outlined">Créer</Submit>
                  </div>
                </Form>
              </div>
            </section>

          </div>
        </div>
      </div>
    </PageWrapper>
  )
}

export default compose(
  withSign,
  connect(
    state => ({
      sirenName: get(state, `form.sign-up.data.name`)
    }),
    {
      showNotification,
    }
  )
)(SignupPage)<|MERGE_RESOLUTION|>--- conflicted
+++ resolved
@@ -11,13 +11,6 @@
 import Logo from '../layout/Logo'
 import withSign from '../hocs/withSign'
 import { showNotification } from '../../reducers/notification'
-
-<<<<<<< HEAD
-import Form from '../layout/Form'
-import Field from '../layout/Field'
-import Submit from '../layout/Submit'
-=======
->>>>>>> 306db51c
 
 const SignupPage = ({
   errors,
@@ -76,11 +69,7 @@
                     label='SIREN'
                     sublabel='de la structure à rattacher'
                     placeholder="123 456 789"
-<<<<<<< HEAD
                     fetchedName={sirenName || ''}
-=======
-                    fetchedName={sirenName}
->>>>>>> 306db51c
                     required
                   />
                   <Field
