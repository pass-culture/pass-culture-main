import get from 'lodash.get'
import React, { Component } from 'react'
import { connect } from 'react-redux'
import { NavLink } from 'react-router-dom'
import { compose } from 'redux'

import withLogin from '../hocs/withLogin'
import FormField from '../layout/FormField'
import Label from '../layout/Label'
import VenuesList from '../VenuesList'
import PageWrapper from '../layout/PageWrapper'
import SubmitButton from '../layout/SubmitButton'
import { addBlockers, removeBlockers } from '../../reducers/blockers'
import { closeNotification, showNotification } from '../../reducers/notification'
import { resetForm } from '../../reducers/form'
import selectCurrentOfferer from '../../selectors/currentOfferer'
import { NEW } from '../../utils/config'


class OffererPage extends Component {

  constructor () {
    super()
    this.state = {
      isLoading: false,
      isNew: false
    }
  }

  static getDerivedStateFromProps (nextProps) {
    const {
      currentOfferer,
      match: { params: { offererId } },
    } = nextProps
    const currentOffererId = get(currentOfferer, 'id')
    const isNew = offererId === 'nouveau'
    const isLoading = !(currentOffererId || isNew)
    const method = isNew ? 'POST' : 'PATCH'
    return {
      apiPath: isNew ? `offerers/` : `offerers/${currentOffererId}`,
      isLoading,
      isNew,
      method,
      offererIdOrNew: isNew ? NEW : currentOffererId
    }
  }

  handleRequestData () {
    const {
      match: { params: { offererId } },
      requestData,
      user
    } = this.props
    const { isNew } = this.state
    user && !isNew && requestData(
      'GET',
      `offerers/${offererId}`,
      {
        key: 'offerers',
        normalizer: {
          managedVenues: 'venues'
        }
      }
    )
  }

  handleSuccessData = () => {
    const {
      addBlockers,
<<<<<<< HEAD
=======
      closeNotification,
>>>>>>> a2ceea3e
      history,
      removeBlockers,
      showNotification
    } = this.props
    const redirectPathname = '/structures'
    history.push(redirectPathname)
    showNotification({
      text: 'Votre structure a bien été enregistrée',
      type: 'success'
    })
    addBlockers(
      'offerer-notification',
      ({ location: { pathname }}) => {
        if (pathname === redirectPathname) {
          removeBlockers('offerer-notification')
          closeNotification()
        }
      }
    )
  }

  onAddProviderClick = () => {
    this.setState({ isNewProvider: true })
  }

  componentDidMount () {
    this.handleRequestData()

    console.log('qdqsd')
    this.props.showNotification({ type: 'success', text: 'bqsdqdqsd'})
  }

  componentDidUpdate (prevProps) {
    if (prevProps.user !== this.props.user) {
      this.handleRequestData()
    }
  }

  componentWillUnmount() {
    this.props.resetForm()
  }

  render () {
    const {
      currentOfferer,
      location: { search },
      user
    } = this.props

    const {
      address,
      bookingEmail,
      name,
      siren,
      postalCode,
      city,
    } = currentOfferer || {}

    const {
      apiPath,
      isLoading,
      isNew,
      method,
      offererIdOrNew,
    } = this.state
    return (
      <PageWrapper
        backTo={{label: 'Vos structures', path: '/structures'}}
        loading={isLoading}
        name='offerer'
      >
        <div className='section'>
          <h1 className="pc-title">Structure</h1>
          <p className="subtitle">
            Détails de la structure rattachée, des lieux et des fournisseurs de ses offres.
          </p>
          <FormField
            autoComplete="siren"
            collectionName="offerers"
            defaultValue={siren}
            entityId={offererIdOrNew}
            label={<Label title="Siren :" />}
            name="siren"
            type="sirene"
            sireType="siren"
            readOnly={!isNew}
            isHorizontal
          />
          <FormField
            autoComplete="name"
            collectionName="offerers"
            defaultValue={name}
            entityId={offererIdOrNew}
            label={<Label title="Dénomination :" />}
            name="name"
            readOnly={!isNew}
            isHorizontal
            isExpanded
          />
          {isNew ? (
            <div>
              <FormField
                autoComplete="address"
                collectionName="offerers"
                defaultValue={address || ''}
                entityId={offererIdOrNew}
                label={<Label title="Adresse du siège social :" />}
                name="address"
                type="address"
                isHorizontal
                isExpanded
                required
              />
              <FormField
                autoComplete="postalCode"
                collectionName="offerers"
                defaultValue={postalCode || ''}
                entityId={offererIdOrNew}
                label={<Label title="Code Postal :" />}
                name="postalCode"
                isHorizontal
                required
              />
              <FormField
                autoComplete="city"
                collectionName="offerers"
                defaultValue={city || ''}
                entityId={offererIdOrNew}
                label={<Label title="Ville :" />}
                name="city"
                isHorizontal
                required
              />
              <FormField
                autoComplete="email"
                collectionName="offerers"
                defaultValue={bookingEmail || get(user, 'email')}
                entityId={offererIdOrNew}
                label={<Label title="Email de réservation :" />}
                name="bookingEmail"
                isHorizontal
              />
            </div>
          ) : (
            <FormField
              autoComplete="address"
              collectionName="offerers"
              defaultValue={address || ''}
              entityId={offererIdOrNew}
              label={<Label title="Siège social :" />}
              name="address"
              type="adress"
              readOnly={!isNew}
              isHorizontal
              isExpanded
            />
          )}
        </div>
        {isNew ? (
          <div>
            <hr />
            <div className="field is-grouped is-grouped-centered" style={{justifyContent: 'space-between'}}>
              <div className="control">
                <NavLink
                  className="button is-secondary is-medium"
                  to='/structures' >
                  Retour
                </NavLink>
              </div>
              <div className="control">
                <SubmitButton
                  className="button is-primary is-medium"
                  getBody={form => form.offerersById[offererIdOrNew]}
                  getIsDisabled={form => {
                    return isNew
                      ? !get(form, `offerersById.${offererIdOrNew}.name`) ||
                        !get(form, `offerersById.${offererIdOrNew}.address`)
                      : !get(form, `offerersById.${offererIdOrNew}.name`) &&
                        !get(form, `offerersById.${offererIdOrNew}.address`)
                  }}
                  handleSuccess={this.handleSuccessData}
                  method={method}
                  path={apiPath}
                  storeKey="offerers"
                  text="Valider"
                />
              </div>
            </div>
          </div>
        ) : (
          <div className='section'>
            <h2 className='pc-list-title'>
              Lieux
            </h2>
            <VenuesList />
            <div className='has-text-right'>
              <NavLink to={`/structures/${offererIdOrNew}/lieux/nouveau`}
                className="button is-secondary is-outlined">
                + Ajouter un lieu
              </NavLink>
            </div>
          </div>
        )}
    </PageWrapper>
    )
  }
}

export default compose(
  withLogin({ isRequired: true }),
  connect(
    (state, ownProps) => ({
      currentOfferer: selectCurrentOfferer(state, ownProps),
    }),
    {
<<<<<<< HEAD
=======
      addBlockers,
>>>>>>> a2ceea3e
      closeNotification,
      resetForm,
      removeBlockers,
      showNotification
    }
  )
)(OffererPage)<|MERGE_RESOLUTION|>--- conflicted
+++ resolved
@@ -67,10 +67,7 @@
   handleSuccessData = () => {
     const {
       addBlockers,
-<<<<<<< HEAD
-=======
       closeNotification,
->>>>>>> a2ceea3e
       history,
       removeBlockers,
       showNotification
@@ -98,9 +95,6 @@
 
   componentDidMount () {
     this.handleRequestData()
-
-    console.log('qdqsd')
-    this.props.showNotification({ type: 'success', text: 'bqsdqdqsd'})
   }
 
   componentDidUpdate (prevProps) {
@@ -286,10 +280,7 @@
       currentOfferer: selectCurrentOfferer(state, ownProps),
     }),
     {
-<<<<<<< HEAD
-=======
       addBlockers,
->>>>>>> a2ceea3e
       closeNotification,
       resetForm,
       removeBlockers,
