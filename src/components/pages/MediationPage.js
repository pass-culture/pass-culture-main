--- conflicted
+++ resolved
@@ -133,10 +133,6 @@
       occasionModel,
       routePath
     } = this.state
-<<<<<<< HEAD
-
-=======
->>>>>>> ba4fc411
     return (
       <PageWrapper name='mediation' loading={isLoading}>
         <div className='columns'>
