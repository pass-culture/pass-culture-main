import get from 'lodash.get'
import React, { Component } from 'react'
import { connect } from 'react-redux'
import { NavLink } from 'react-router-dom'
import { compose } from 'redux'

import ProviderManager from '../ProviderManager'
import withLogin from '../hocs/withLogin'
import FormField from '../layout/FormField'
import Label from '../layout/Label'
import PageWrapper from '../layout/PageWrapper'
import { resetForm } from '../../reducers/form'
import SubmitButton from '../layout/SubmitButton'
import selectCurrentVenue from '../../selectors/currentVenue'
import selectCurrentOfferer from '../../selectors/currentOfferer'
import { NEW } from '../../utils/config'


class VenuePage extends Component {

  constructor () {
    super()
    this.state = {
      isLoading: false,
      isNew: false
    }
  }

  componentDidMount () {
    this.handleRequestData()
  }

  componentDidUpdate (prevProps) {
    if (prevProps.user !== this.props.user) {
      this.handleRequestData()
    }
  }

  componentWillUnmount() {
    this.props.resetForm()
  }

  handleRequestData =() => {
    const {
      match: { params: { offererId } },
      requestData,
      user
    } = this.props
    if (user) {
      requestData(
        'GET',
        `offerers/${offererId}`,
        {
          key: 'offerers'
        }
      )
      requestData(
        'GET',
        `offerers/${offererId}/venues`,
        {
          key: 'venues',
          isMergingArray: false
        }
      )
    }
  }

  static getDerivedStateFromProps (nextProps) {
    const {
      match: { params },
      venue
    } = nextProps
    const isNew = params.venueId === 'nouveau'
    const venueId = isNew ? NEW : venueId
    return {
      apiPath: isNew ? `venues` : `venues/${venueId}`,
      isLoading: !(get(venue, 'id') || isNew),
      isNew,
      method: isNew ? 'POST' : 'PATCH',
      venueId
    }
  }

  render () {
    const {
      match: {
        params: {
          offererId
        }
      },
      offerer,
      venue,
    } = this.props

    const {
      address,
      city,
      name,
      postalCode,
      siret,
      venueProviders
    } = venue || {}

    const {
      apiPath,
      isLoading,
      isNew,
      method,
      venueId
    } = this.state
    return (
      <PageWrapper name='offerer' loading={isLoading}>

<<<<<<< HEAD
        <div className='section'>
          <h2 className='subtitle has-text-weight-bold'>
            {get(offerer, 'name')}
          </h2>

          <h1 className='pc-title'>
            {isNew ? 'Créer un' : 'Modifier le'} lieu
          </h1>

          <p className='subtitle'>
            Ajoutez un lieu où trouver vos offres
            <br />
            <span className='is-size-7 has-text-grey'>
              Les champs marqués d'un <span className='required-legend'> * </span> sont obligatoires
            </span>
          </p>
        </div>
        <div className='section'>
          <FormField
            collectionName="venues"
            defaultValue={siret}
            entityId={venueId}
            label={<Label title="SIRET :" />}
            name="siret"
            type="sirene"
            sireType="siret"
            isHorizontal
          />
          <FormField
            collectionName="venues"
            defaultValue={name}
            entityId={venueId}
            label={<Label title="Nom du lieu :" />}
            name="name"
            isHorizontal
            isExpanded
          />
        </div>
        <div className='section'>
          <h4 className='is-4 is-uppercase has-text-weight-bold '>Adresse</h4>

          <FormField
            autoComplete="address"
            collectionName="venues"
            defaultValue={address || ''}
            entityId={venueId}
            label={<Label title="Numéro et voie :" />}
            name="address"
            type="address"
            isHorizontal
            isExpanded
            required
          />
          <FormField
            autoComplete="postalCode"
            collectionName="venues"
            defaultValue={postalCode || ''}
            entityId={venueId}
            label={<Label title="Code Postal :" />}
            name="postalCode"
            isHorizontal
            required
          />
          <FormField
            autoComplete="city"
            collectionName="venues"
            defaultValue={city || ''}
            entityId={venueId}
            label={<Label title="Ville :" />}
            name="city"
            isHorizontal
            required
          />
        </div>

        <hr />
        <div className="field is-grouped is-grouped-centered"
          style={{justifyContent: 'space-between'}}>
          <div className="control">
            <NavLink
              className="button is-secondary is-medium"
              to={`/structures/${offererId}`}>
              Retour
            </NavLink>
          </div>
          <div className="control">
=======
        <h1 className='title has-text-centered level-left'>
          {get(offerer, 'name')}
        </h1>

        <h1 className='is-size-1 has-text-grey is-italic level-left'>
          {isNew ? 'Créer un' : 'Modifier le'} lieu
        </h1>

        <p className='subtitle'>
          Ajoutez un lieu où trouver vos offres
        </p>
        <p className='small has-text-grey'>
          Les champs marqués d'un <span> * </span> sont obligatoires
        </p>

        <br />
        <br />
        <FormField
          autoComplete="siret"
          className='column is-4 aligned is-rounded'
          controlClassName='columns'
          collectionName="venues"
          defaultValue={siret}
          entityId={venueId}
          label={<Label title="SIRET:" />}
          labelClassName='column is-3'
          name="siret"
          type="sirene"
          sireType="siret"
        />
        <FormField
          autoComplete="name"
          className='is-rounded'
          collectionName="venues"
          controlClassName='columns'
          defaultValue={name}
          entityId={venueId}
          inputClassName='column aligned'
          label={<Label title="Nom du lieu:" />}
          labelClassName='column is-3'
          name="name"
        />

        <br />
        <div className="columns">
          <p className="column"> <b> ADRESSE </b> </p>
        </div>
        <FormField
          autoComplete="address"
          className='column aligned is-rounded'
          collectionName="venues"
          controlClassName='columns'
          defaultValue={address || ''}
          entityId={venueId}
          label={<Label title="Numéro et voie :*" />}
          labelClassName='column is-3'
          name="address"
          type="address"
        />
        <FormField
          autoComplete="postalCode"
          className='column is-2 mt1 is-rounded'
          collectionName="venues"
          controlClassName='columns'
          defaultValue={postalCode || ''}
          entityId={venueId}
          label={<Label title="Code Postal:*" />}
          labelClassName='column is-3'
          name="postalCode"
        />
        <FormField
          autoComplete="city"
          className='column is-5 mt1 is-rounded'
          collectionName="venues"
          controlClassName='columns'
          defaultValue={city || ''}
          entityId={venueId}
          label={<Label title="Ville:*" />}
          labelClassName='column is-3'
          name="city"
        />

        <br />
        <div className="field is-grouped is-grouped-centered"
          style={{justifyContent: 'space-between'}}>
          <div className="control">
>>>>>>> f9277d10
            <div className="field is-grouped is-grouped-centered"
              style={{justifyContent: 'space-between'}}>
              <div className="control">
                <SubmitButton
                  getBody={form => Object.assign(
                      {
                        managingOffererId: offererId
                      },
                      get(form, `venuesById.${venueId}`)
                    )
                  }
                  getIsDisabled={form =>
                    isNew
                      ? !get(form, `venuesById.${venueId}.name`) ||
                        !get(form, `venuesById.${venueId}.address`) ||
                        !get(form, `venuesById.${venueId}.postalCode`)
                      : !get(form, `venuesById.${venueId}.name`) &&
                        !get(form, `venuesById.${venueId}.address`) &&
                        !get(form, `venuesById.${venueId}.postalCode`)
                  }
                  className="button is-primary is-medium"
                  method={method}
                  path={apiPath}
                  storeKey="venues"
                  text="Valider"
                />
              </div>
            </div>
        </div>
      </div>
<<<<<<< HEAD
      {!isNew && <ProviderManager venueProviders={venueProviders} />}
=======

      {
        !isNew && [
          <br key={0}/>,
          <ProviderManager key={1} venueProviders={venueProviders} />
        ]
      }
>>>>>>> f9277d10

    </PageWrapper>
  )
}
}

export default compose(
  withLogin({ isRequired: true }),
  connect(
    (state, ownProps) => ({
      user: state.user,
      venue: selectCurrentVenue(state, ownProps),
      offerer: selectCurrentOfferer(state, ownProps),
    }),
    { resetForm })
)(VenuePage)<|MERGE_RESOLUTION|>--- conflicted
+++ resolved
@@ -110,8 +110,6 @@
     } = this.state
     return (
       <PageWrapper name='offerer' loading={isLoading}>
-
-<<<<<<< HEAD
         <div className='section'>
           <h2 className='subtitle has-text-weight-bold'>
             {get(offerer, 'name')}
@@ -198,94 +196,6 @@
             </NavLink>
           </div>
           <div className="control">
-=======
-        <h1 className='title has-text-centered level-left'>
-          {get(offerer, 'name')}
-        </h1>
-
-        <h1 className='is-size-1 has-text-grey is-italic level-left'>
-          {isNew ? 'Créer un' : 'Modifier le'} lieu
-        </h1>
-
-        <p className='subtitle'>
-          Ajoutez un lieu où trouver vos offres
-        </p>
-        <p className='small has-text-grey'>
-          Les champs marqués d'un <span> * </span> sont obligatoires
-        </p>
-
-        <br />
-        <br />
-        <FormField
-          autoComplete="siret"
-          className='column is-4 aligned is-rounded'
-          controlClassName='columns'
-          collectionName="venues"
-          defaultValue={siret}
-          entityId={venueId}
-          label={<Label title="SIRET:" />}
-          labelClassName='column is-3'
-          name="siret"
-          type="sirene"
-          sireType="siret"
-        />
-        <FormField
-          autoComplete="name"
-          className='is-rounded'
-          collectionName="venues"
-          controlClassName='columns'
-          defaultValue={name}
-          entityId={venueId}
-          inputClassName='column aligned'
-          label={<Label title="Nom du lieu:" />}
-          labelClassName='column is-3'
-          name="name"
-        />
-
-        <br />
-        <div className="columns">
-          <p className="column"> <b> ADRESSE </b> </p>
-        </div>
-        <FormField
-          autoComplete="address"
-          className='column aligned is-rounded'
-          collectionName="venues"
-          controlClassName='columns'
-          defaultValue={address || ''}
-          entityId={venueId}
-          label={<Label title="Numéro et voie :*" />}
-          labelClassName='column is-3'
-          name="address"
-          type="address"
-        />
-        <FormField
-          autoComplete="postalCode"
-          className='column is-2 mt1 is-rounded'
-          collectionName="venues"
-          controlClassName='columns'
-          defaultValue={postalCode || ''}
-          entityId={venueId}
-          label={<Label title="Code Postal:*" />}
-          labelClassName='column is-3'
-          name="postalCode"
-        />
-        <FormField
-          autoComplete="city"
-          className='column is-5 mt1 is-rounded'
-          collectionName="venues"
-          controlClassName='columns'
-          defaultValue={city || ''}
-          entityId={venueId}
-          label={<Label title="Ville:*" />}
-          labelClassName='column is-3'
-          name="city"
-        />
-
-        <br />
-        <div className="field is-grouped is-grouped-centered"
-          style={{justifyContent: 'space-between'}}>
-          <div className="control">
->>>>>>> f9277d10
             <div className="field is-grouped is-grouped-centered"
               style={{justifyContent: 'space-between'}}>
               <div className="control">
@@ -316,18 +226,7 @@
             </div>
         </div>
       </div>
-<<<<<<< HEAD
       {!isNew && <ProviderManager venueProviders={venueProviders} />}
-=======
-
-      {
-        !isNew && [
-          <br key={0}/>,
-          <ProviderManager key={1} venueProviders={venueProviders} />
-        ]
-      }
->>>>>>> f9277d10
-
     </PageWrapper>
   )
 }
