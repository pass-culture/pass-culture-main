--- conflicted
+++ resolved
@@ -10,9 +10,6 @@
 import Label from '../layout/Label'
 import FormField from '../layout/FormField'
 import SubmitButton from '../layout/SubmitButton'
-import Form from '../layout/Form'
-import Field from '../layout/Field'
-import Submit from '../layout/Submit'
 import { showNotification } from '../../reducers/notification'
 
 import { apiUrl } from '../../utils/config'
@@ -43,58 +40,6 @@
           <h1 className='pc-title'>Profil</h1>
         </div>
         <div className='section'>
-<<<<<<< HEAD
-          <Form name='editProfile' action='users/me' data={this.props.user} handleSuccess={this.handleSuccess}>
-            <div className='field'>
-              <Field name='publicName' type='text' label='Nom' required />
-            </div>
-            <div className='field'>
-              <Field name='email' type='email' label='Email' required />
-            </div>
-            <div className="field is-grouped is-grouped-centered" style={{justifyContent: 'space-between'}}>
-              <div className="control">
-                <Submit className='button is-primary is-medium'>Enregistrer</Submit>
-              </div>
-              <div className="control">
-                <NavLink to='/accueil' className="button is-primary is-outlined is-medium">
-                  Retour
-                </NavLink>
-              </div>
-            </div>
-            {false && <FormField
-                          collectionName='users'
-                          defaultValue={publicName}
-                          entityId={id}
-                          label={<Label title="Nom :" />}
-                          name="publicName"
-                          required
-                          isHorizontal
-                        />}
-                        {false && <FormField
-                          collectionName='users'
-                          defaultValue={email}
-                          entityId={id}
-                          label={<Label title="Email :" />}
-                          name="email"
-                          required
-                          readOnly // For now there is no check on whether the email already exists so it cannot be modified
-                          isHorizontal
-                        />}
-                {false && <SubmitButton
-                                  getBody={form => (get(form, `usersById.${id}`))}
-                                  getIsDisabled={form => {
-                                    return !get(form, `usersById.${id}.publicName`) &&
-                                      !get(form, `usersById.${id}.email`)
-                                  }}
-                                  className="button is-primary is-medium"
-                                  method='PATCH'
-                                  handleSuccess={this.handleSuccess}
-                                  path='users/me'
-                                  storeKey="occasions"
-                                  text="Enregistrer"
-                                />}
-          </Form>
-=======
           <div className='field-group'>
             <FormField
               collectionName='users'
@@ -138,7 +83,6 @@
               </NavLink>
             </div>
           </div>
->>>>>>> 54ee12ee
           <hr />
           <h1 className='title has-text-centered'>Avatar</h1>
           <div className='field'>
