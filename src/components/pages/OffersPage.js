--- conflicted
+++ resolved
@@ -34,28 +34,16 @@
       occasions
     } = this.props
     return (
-<<<<<<< HEAD
-      <PageWrapper name="offers" loading={!occasions.length}>
+      <PageWrapper name="offers" loading={!occasions.length} notification={
+          search === '?success=true' && {
+            text: 'Ca a fonctionné cest genial de la balle de francois miterrand',
+            type: 'success'
+          }
+        }>
         <div className="section">
           <NavLink to={`/offres/evenements/nouveau`} className='button is-primary is-medium is-pulled-right'>
             + Ajouter une offre
           </NavLink>
-=======
-      <PageWrapper
-        loading={!occasions.length}
-        name="offers"
-        notification={
-          search === '?success=true' && {
-            text: 'Ca a fonctionné cest genial de la balle de francois miterrand',
-            type: 'success'
-          }
-        }
-      >
-        <NavLink to={`/offres/evenements/nouveau`} className='button is-primary is-pulled-right'>
-          + Ajouter une offre
-        </NavLink>
-        <div className="level">
->>>>>>> 2e01c542
           <h1 className='pc-title'>
             Vos offres
           </h1>
