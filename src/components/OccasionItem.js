import classnames from 'classnames'
import get from 'lodash.get'
import moment from 'moment'
import React, { Component } from 'react'
import Dotdotdot from 'react-dotdotdot'
import { connect } from 'react-redux'
import { NavLink } from 'react-router-dom'

import Price from './Price'
import Icon from './layout/Icon'
import Thumb from './layout/Thumb'
import { requestData } from '../reducers/data'
import createEventSelector from '../selectors/createEvent'
import createMaxDateSelector from '../selectors/createMaxDate'
import createMediationsSelector from '../selectors/createMediations'
import createOccurencesSelector from '../selectors/createOccurences'
import createStockSelector from '../selectors/createStock'
import createThingSelector from '../selectors/createThing'
import createThumbUrlSelector from '../selectors/createThumbUrl'
import createTypeSelector from '../selectors/createType'
import { occasionNormalizer } from '../utils/normalizers'
import { pluralize } from '../utils/string'



class OccasionItem extends Component {

  onDeactivateClick = event => {
    const {
      occasion,
      requestData
    } = this.props
    const {
      id,
      isActive,
    } = (occasion || {})
    requestData(
      'PATCH',
      `occasions/${id}`,
        {
          body: {
            occasion: {
              isActive: !isActive
            }
          },
          key: 'occasions',
          normalizer: occasionNormalizer,
          isMergingDatum: true,
          isMutatingDatum: true,
          isMutaginArray: false
        }
      )
  }

  onDeleteClick = () => {
    const {
      occasion,
      requestData,
    } = this.props
    const { id } = (occasion || {})
    requestData('DELETE', `occasions/${id}`, { key: 'occasions' })
  }

  render() {
    const {
      event,
      mediations,
      occasion,
      occurences,
      stock,
      thing,
      thumbUrl,
      type,
    } = this.props
    const {
      available,
      maxDate,
      groupSizeMin,
      groupSizeMax,
      priceMin,
      priceMax,
    } = (stock || {})
    const {
      id,
      isActive,
    } = (occasion || {})
    const {
      name,
      createdAt,
    } = (event || thing || {})

    const mediationsLength = get(mediations, 'length')
    return (
      <li className={classnames('occasion-item', { active: isActive })}>
        <Thumb alt='offre' src={thumbUrl} />
        <div className="list-content">
          <NavLink className='name' to={`/offres/${id}`} title={name}>
            <Dotdotdot clamp={1}>{name}</Dotdotdot>
          </NavLink>
          <ul className='infos'>
            {moment(createdAt).isAfter(moment().add(-1, 'days')) && <li><div className='recently-added'></div></li>}
            <li className='is-uppercase'>{get(type, 'label')}</li>
            <li>
              <NavLink className='has-text-primary' to={`/offres/${id}/dates`}>
                {pluralize(get(occurences, 'length'), 'date')}
              </NavLink>
            </li>
            <li>{maxDate && `jusqu'au ${maxDate.format('DD/MM/YYYY')}`}</li>
            {groupSizeMin > 0 && <li>{groupSizeMin === groupSizeMax ? groupSizeMin : `entre ${groupSizeMin} et ${groupSizeMax} personnes`}</li>}
            {available > 0 && <li>restent {available}</li>}
            <li>{priceMin === priceMax ? <Price value={priceMin} /> : (<span><Price value={priceMin} /> - <Price value={priceMax} /></span>)}</li>
          </ul>
          <ul className='actions'>
            <li>
              <NavLink  to={`offres/${id}${mediationsLength ? '' : '/accroches/nouveau'}`} className={`button is-small ${mediationsLength ? 'is-secondary' : 'is-primary is-outlined'}`}>
                <span className='icon'><Icon svg='ico-stars' /></span>
                <span>{get(mediations, 'length') ? 'Accroches' : 'Ajouter une Accroche'}</span>
              </NavLink>
            </li>
            <li>
              <button className='button is-secondary is-small' onClick={this.onDeactivateClick}>{isActive ? ('X Désactiver') : ('Activer')}</button>
              <NavLink  to={`offres/${id}`} className="button is-secondary is-small">
                <Icon svg='ico-pen-r' />
              </NavLink>
            </li>
          </ul>
        </div>
        <div className="is-pulled-right" key={2}>
          <button className="delete is-small"
            onClick={this.onDeleteClick} />
        </div>
      </li>
    )
  }
}

OccasionItem.defaultProps = {
  maxDescriptionLength: 300,
}


export default connect(
  () => {
    const eventSelector = createEventSelector()
    const mediationsSelector = createMediationsSelector()
    const occurencesSelector = createOccurencesSelector()
    const thingSelector = createThingSelector()
    const typeSelector = createTypeSelector(eventSelector, thingSelector)

    const maxDateSelector = createMaxDateSelector(occurencesSelector)
    const stockSelector = createStockSelector(occurencesSelector)
    const thumbUrlSelector = createThumbUrlSelector(mediationsSelector)
    const typeSelector = createTypeSelector()

    return (state, ownProps) => {
      const occasion = ownProps.occasion
      const event = eventSelector(state, occasion.eventId)
      const thing = thingSelector(state, occasion.thingId)
      return {
<<<<<<< HEAD
        event: eventSelector(state, ownProps.occasion.eventId),
        thing: thingSelector(state, ownProps.occasion.thingId),
        mediations: mediationsSelector(state, ownProps.occasion.eventId, ownProps.occasion.thingId),
        occurences: occurencesSelector(state, ownProps.occasion.venueId, ownProps.occasion.eventId),
        maxDate: maxDateSelector(state, ownProps.occasion.venueId, ownProps.occasion.eventId),
        stock: stockSelector(state, ownProps.occasion.venueId, ownProps.occasion.eventId),
        thumbUrl: thumbUrlSelector(state, ownProps.occasion),
        type: typeSelector(state, ownProps.occasion.eventId, ownProps.occasion.thingId),
=======
        event,
        mediations: mediationsSelector(state, event, thing),
        occurences: occurencesSelector(state, occasion.venueId, occasion.eventId),
        maxDate: maxDateSelector(state, occasion.venueId, occasion.eventId),
        stock: stockSelector(state, occasion.venueId, occasion.eventId),
        thing,
        thumbUrl: thumbUrlSelector(state, event, thing),
        type: typeSelector(state, occasion.eventId, occasion.thingId)
>>>>>>> a19b6caa
      }
    }
  },
  { requestData }
)(OccasionItem)<|MERGE_RESOLUTION|>--- conflicted
+++ resolved
@@ -157,16 +157,6 @@
       const event = eventSelector(state, occasion.eventId)
       const thing = thingSelector(state, occasion.thingId)
       return {
-<<<<<<< HEAD
-        event: eventSelector(state, ownProps.occasion.eventId),
-        thing: thingSelector(state, ownProps.occasion.thingId),
-        mediations: mediationsSelector(state, ownProps.occasion.eventId, ownProps.occasion.thingId),
-        occurences: occurencesSelector(state, ownProps.occasion.venueId, ownProps.occasion.eventId),
-        maxDate: maxDateSelector(state, ownProps.occasion.venueId, ownProps.occasion.eventId),
-        stock: stockSelector(state, ownProps.occasion.venueId, ownProps.occasion.eventId),
-        thumbUrl: thumbUrlSelector(state, ownProps.occasion),
-        type: typeSelector(state, ownProps.occasion.eventId, ownProps.occasion.thingId),
-=======
         event,
         mediations: mediationsSelector(state, event, thing),
         occurences: occurencesSelector(state, occasion.venueId, occasion.eventId),
@@ -175,7 +165,6 @@
         thing,
         thumbUrl: thumbUrlSelector(state, event, thing),
         type: typeSelector(state, occasion.eventId, occasion.thingId)
->>>>>>> a19b6caa
       }
     }
   },
