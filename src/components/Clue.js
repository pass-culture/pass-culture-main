--- conflicted
+++ resolved
@@ -15,13 +15,8 @@
 }) => {
   return (
     <div className='clue' style={{ transition: `opacity ${transitionTimeout}ms`}}>
-<<<<<<< HEAD
-      <div><Price value={get(offer, 'price')} /></div>
-      <div className='separator'>&middot;</div>
-=======
       <Price value={offer && offer.price} />
       <div className='separator'>{ offer && "\u00B7" || ' ' }</div>
->>>>>>> b2658f5e
       <div>
          { offer && distance || ' ' }
       </div>
