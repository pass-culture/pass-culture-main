--- conflicted
+++ resolved
@@ -5,11 +5,6 @@
 
 import { requestData } from '../../reducers/data'
 import createOccasionSelector from '../../selectors/createOccasion'
-<<<<<<< HEAD
-=======
-import createOccasionsSelector from '../../selectors/createOccasions'
-import createVenuesSelector from '../../selectors/createVenues'
->>>>>>> 862e568e
 import { NEW } from '../../utils/config'
 import { occasionNormalizer } from '../../utils/normalizers'
 
@@ -84,13 +79,7 @@
     }
   }
 
-<<<<<<< HEAD
   const occasionSelector = createOccasionSelector()
-=======
-  const venuesSelector = createVenuesSelector()
-  const occasionsSelector = createOccasionsSelector(venuesSelector)
-  const occasionSelector = createOccasionSelector(occasionsSelector)
->>>>>>> 862e568e
 
   return compose(
     withRouter,
