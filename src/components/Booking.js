import React, { Component } from 'react'
import { connect } from 'react-redux'
import get from 'lodash.get';
import classnames from 'classnames';
import moment from 'moment'
import 'moment-locale-fr'
import { SingleDatePicker } from 'react-dates';

import Icon from '../components/Icon'
import Price from '../components/Price'
import VersoWrapper from '../components/VersoWrapper'
import { requestData } from '../reducers/data'
import { closeModal } from '../reducers/modal'
import selectBooking from '../selectors/booking'
import selectOffer from '../selectors/offer'
import selectOfferer from '../selectors/offerer'
import selectUserMediation from '../selectors/userMediation'

moment.locale('fr');

class Booking extends Component {
  constructor () {
    super()
    this.state = {
      bookingInProgress: false,
      date: null,
      time: null,
      focused: false,
    }
  }

  makeBooking = () => {
    const { offer, userMediation, requestData } = this.props
    this.setState({
      bookingInProgress: true
    })
    requestData('POST', 'bookings', {
      add: 'append',
      body: {
        userMediationId: userMediation.id,
        offerId: offer.id,
        quantity: 1,
      }
    })
  }

  currentStep() {
    const token = get(this.props, 'booking.token');
    if (token) return 'confirmation';
    if (this.state.bookingInProgress) return 'loading';
    return 'confirm';
  }

  getAvailableDateTimes(selectedDate) {
    const availableDates = get(this.props, 'userMediation.mediatedOccurences', []).map(o => moment(o.beginningDatetime));
    const availableHours = availableDates.filter(d => d.isSame(selectedDate || this.state.date , 'day'));
    return {
      availableDates,
      availableHours
    }
  }

  handleDateSelect = date => {
    const {
      availableHours
    } = this.getAvailableDateTimes(date);
    this.setState({
      date: date,
      time: availableHours.length === 1 ? availableHours[0] : null
    })
  }

  render () {
    const token = get(this.props, 'booking.token');
    const price = get(this.props, 'offer.price');
    const step = this.currentStep();
    const dateRequired = get(this.props, 'userMediation.mediatedOccurences', []).length > 1;
    const dateOk = dateRequired ? (this.state.date && this.state.time) : true;
    const offerer = this.props.offerer
    const {
      availableDates,
      availableHours
    } = this.getAvailableDateTimes();
    return (
      <VersoWrapper>
        <div className='booking'>
          {step === 'confirm' && (
            <div>
              { dateRequired && (
                <div>
                  <label htmlFor='date'><h6>Choisissez une date :</h6></label>
                  <div className='input-field date-picker'>
                    <SingleDatePicker
                      date={this.state.date}
                      onDateChange={this.handleDateSelect}
                      focused={this.state.focused}
                      onFocusChange={({ focused }) => this.setState({ focused })}
                      numberOfMonths={1}
                      noBorder={true}
                      initialVisibleMonth={() => moment.min(availableDates)}
                      inputIconPosition='after'
                      anchorDirection='right'
                      isDayBlocked={date => !availableDates.find(d => d.isSame(date, 'day'))}
                      customInputIcon={<Icon svg='ico-calendar' />}
                      // customArrowIcon={<Icon svg='ico-next' />} // need in black
                      // customCloseIcon={<Icon svg='ico-close' />} // need in black
                      displayFormat='LL'
                    />
                  </div>
                  <label htmlFor='time'><h6>Choisissez une heure :</h6></label>
                  <div className='input-field' htmlFor='time'>
                    <select id='time' value={this.state.time || ''} className='input' onChange={e => this.setState({time: e.target.value})} disabled={!this.state.date} >
                      { availableHours.length === 0 && <option>hh:mm</option>}
                      { availableHours.map(d =>
                        <option key={d} value={moment(d).format('H:mm')}>{moment(d).format('H:mm')}</option>
                      )}
                    </select>
                    <label htmlFor='time'><Icon svg='ico-hour-list' className='input-icon' /></label>
                  </div>
                </div>
              )}
              { dateOk && (
                <div>
<<<<<<< HEAD
                  { Boolean(offerer) ? (
                    <div>
                      <p>Cette réservation d'une valeur de <Price value={price} /> vous est offerte par :<br />
                        <strong>{offerer}</strong>.
                      </p>
                      <p>Nous comptons sur vous pour en profiter !</p>
                    </div>
                  ) : (
                    <div>
                      { price > 0 ? (
                        <div>
                          <p>
                            Vous êtes sur le point de réserver cette offre pour <Price value={price} />.
                          </p>
                          <p>
                            <small>Le montant sera déduit de votre pass. Il vous restera <Price value={0} free='——' /> après cette réservation.</small>
                          </p>
                        </div>
                      ) : (
                        <div>
                          <p>Vous êtes sur le point de réserver cettre gratuite.</p>
                        </div>
                      )}
                    </div>
                  )}
=======
                  <p>
                    Vous êtes sur le point de réserver cette offre{ price > 0 && ( <span> pour <Price value={price} /> </span> ) }.
                  </p>
                  { price > 0 &&
                    (
                      <p>
                        <small>Le montant sera déduit de votre pass. Il vous restera ——€ après cette réservation.</small>
                      </p>
                    )
                   }
>>>>>>> ecd185df
                </div>
              )}
            </div>
          )}
          {step === 'loading' && (<p>Réservation en cours ...</p>)}
          {step === 'confirmation' && (
            <div className='booking__success center p3'>
              <Icon className='mb2' svg='picto-validation' />
              <p>Votre réservation est validée.</p>
              <p>
                { price > 0 && (<small><Price value={price} /> ont été déduits de votre pass.</small>) }
                <br />
                <small>Présentez le code suivant sur place :</small>
              </p>
              <p><big>{token}</big></p>
              <p><small>Retrouvez ce code et les détails de l'offre dans la rubrique "Mes réservations" de votre compte.</small></p>
            </div>
          )}
          <ul className='bottom-bar'>
            {step === 'confirm' && [
              <li key='submit'><button className={classnames({
                button: true,
                'button--primary': true,
                hidden: !dateOk,
              })} onClick={this.makeBooking}>Valider</button></li>,
              <li key='cancel'><button className='button button--secondary' onClick={e => this.props.closeModal()}>Annuler</button></li>,
            ]}
            {step === 'loading' && <li className='center'><Icon svg='loader-w' /></li>}
            {step === 'confirmation' && <li><button className='button button--secondary' onClick={e => this.props.closeModal()}>OK</button></li>}
          </ul>
        </div>
      </VersoWrapper>
    )
  }
}

export default connect(
  state => ({
    booking: selectBooking(state),
    offer: selectOffer(state),
    offerer: selectOfferer(state),
    userMediation: selectUserMediation(state)
  }), {
  requestData,
  closeModal,
})(Booking)<|MERGE_RESOLUTION|>--- conflicted
+++ resolved
@@ -121,7 +121,6 @@
               )}
               { dateOk && (
                 <div>
-<<<<<<< HEAD
                   { Boolean(offerer) ? (
                     <div>
                       <p>Cette réservation d'une valeur de <Price value={price} /> vous est offerte par :<br />
@@ -134,10 +133,10 @@
                       { price > 0 ? (
                         <div>
                           <p>
-                            Vous êtes sur le point de réserver cette offre pour <Price value={price} />.
+                            Vous êtes sur le point de réserver cette offre{ price > 0 && ( <span> pour <Price value={price} /> </span> ) }.
                           </p>
                           <p>
-                            <small>Le montant sera déduit de votre pass. Il vous restera <Price value={0} free='——' /> après cette réservation.</small>
+                            <small>Le montant sera déduit de votre pass. Il vous restera <Price value={0} free='——€' /> après cette réservation.</small>
                           </p>
                         </div>
                       ) : (
@@ -147,18 +146,6 @@
                       )}
                     </div>
                   )}
-=======
-                  <p>
-                    Vous êtes sur le point de réserver cette offre{ price > 0 && ( <span> pour <Price value={price} /> </span> ) }.
-                  </p>
-                  { price > 0 &&
-                    (
-                      <p>
-                        <small>Le montant sera déduit de votre pass. Il vous restera ——€ après cette réservation.</small>
-                      </p>
-                    )
-                   }
->>>>>>> ecd185df
                 </div>
               )}
             </div>
