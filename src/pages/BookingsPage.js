import React, { Component } from 'react'
import { connect } from 'react-redux'
import { compose } from 'redux'
import { Link } from 'react-router-dom'

import TimeAgo from 'react-timeago'
import frenchStrings from 'react-timeago/lib/language-strings/fr-short'
import buildFormatter from 'react-timeago/lib/formatters/buildFormatter'

import withLogin from '../hocs/withLogin'
import { requestData } from '../reducers/data'
import MenuButton from '../components/layout/MenuButton'
import Icon from '../components/Icon'
import selectBookings from '../selectors/bookings'

const formatter = buildFormatter(Object.assign(frenchStrings, {
  prefixAgo: 'Il y a',
  prefixFromNow: 'Dans',
}))

class BookingsPage extends Component {
<<<<<<< HEAD

  renderBooking = b => (
    <li key={b.id}>
      <Link to={b.path}>
        <div className='thumb'>
          <img src={b.thumbUrl} alt='Thumb' />
        </div>
        <div className='infos'>
          <div className='top'>
            <h5>{b.name}</h5>
            <TimeAgo date={b.date} formatter={formatter} />
          </div>
          <div className='token'>{b.token}</div>
        </div>
        <div className='arrow'>
          <Icon svg='ico-next-S' />
        </div>
      </Link>
    </li>
  )

  render() {
    const {
      soonBookings,
      otherBookings,
    } = this.props.bookings;
    return (
      <div className='page bookings-page'>
        <header>Mes réservations</header>
        <div className='content'>
          { soonBookings.length > 0 && (
            <div>
              <h4>C'est bientôt !</h4>
              <ul className='bookings'>
                {soonBookings.map(this.renderBooking)}
              </ul>
            </div>
          )}
          {otherBookings.length > 0 && (
            <div>
              <h4>Réservations</h4>
              <ul className='bookings'>
                {otherBookings.map(this.renderBooking)}
              </ul>
            </div>
          )}
          { soonBookings.length === 0 && otherBookings.length === 0 && (
            <div>
              <p className='nothing'>
                Pas encore de réservation.
              </p>
              <p className='nothing'>
                <Link to='/decouverte' className='button button--primary'>Allez-y !</Link>
              </p>
            </div>
          )}
        </div>
        <MenuButton borderTop />
      </div>
=======
  handleRequestBookings = () => {
    this.props.requestData('GET', 'bookings', { local: true })
  }
  componentDidMount () {
    this.handleRequestBookings()
  }
  render () {
    const { bookings } = this.props
    return (
      <main className='page'>
        {
          bookings && bookings.map((booking, index) => (
            <div key={index}>
              { booking.token }
            </div>
          ))
        }
      </main>
>>>>>>> a17d0e63
    )
  }
}

export default compose(
  withLogin({ isRequired: true }),
  connect(
<<<<<<< HEAD
    (state) => ({
      bookings: selectBookings(state),
=======
    state => ({
      bookings: state.data.bookings
>>>>>>> a17d0e63
    }),
    { requestData }
  )
)(BookingsPage)<|MERGE_RESOLUTION|>--- conflicted
+++ resolved
@@ -19,7 +19,14 @@
 }))
 
 class BookingsPage extends Component {
-<<<<<<< HEAD
+
+  componentDidMount() {
+    this.handleRequestBookings()
+  }
+
+  handleRequestBookings = () => {
+    this.props.requestData('GET', 'bookings', { local: true })
+  }
 
   renderBooking = b => (
     <li key={b.id}>
@@ -79,26 +86,6 @@
         </div>
         <MenuButton borderTop />
       </div>
-=======
-  handleRequestBookings = () => {
-    this.props.requestData('GET', 'bookings', { local: true })
-  }
-  componentDidMount () {
-    this.handleRequestBookings()
-  }
-  render () {
-    const { bookings } = this.props
-    return (
-      <main className='page'>
-        {
-          bookings && bookings.map((booking, index) => (
-            <div key={index}>
-              { booking.token }
-            </div>
-          ))
-        }
-      </main>
->>>>>>> a17d0e63
     )
   }
 }
@@ -106,13 +93,8 @@
 export default compose(
   withLogin({ isRequired: true }),
   connect(
-<<<<<<< HEAD
-    (state) => ({
+    state => ({
       bookings: selectBookings(state),
-=======
-    state => ({
-      bookings: state.data.bookings
->>>>>>> a17d0e63
     }),
     { requestData }
   )
