.header {
<<<<<<< HEAD
  height: 5.5rem;
  @media (min-width: $md) {
    height: 7.5rem;
  }
=======
  height: 55px;
  background-color: black;
>>>>>>> a86b4574
  &__logo {
    position: absolute;
    left:50%;
    transform: translate(-50%, 0);
    color: white;
    text-align: center;
    font-size: 25px;
  }
  &__avatar {
    height: 90%;
    width: auto;
  }
}<|MERGE_RESOLUTION|>--- conflicted
+++ resolved
@@ -1,13 +1,6 @@
 .header {
-<<<<<<< HEAD
-  height: 5.5rem;
-  @media (min-width: $md) {
-    height: 7.5rem;
-  }
-=======
   height: 55px;
   background-color: black;
->>>>>>> a86b4574
   &__logo {
     position: absolute;
     left:50%;
