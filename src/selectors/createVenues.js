import { createSelector } from 'reselect'

<<<<<<< HEAD
const createSelectVenues = () => createSelector(
  state => (console.log(state.data.venues, state) && get(state, 'data.venues', [])),
  (state, params) => params,
  (venues, {offererId}) => {
    console.log(venues, offererId)
    // if (offererId)
    //   return venues.filter(v => v.managingOffererId === offererId)

    return venues
=======
export default () => createSelector(
  state => state.data.venues,
  (state, offererId) => offererId,
  (venues, offererId) => {
    if (!offererId) return venues
    // TODO: check the link between offerer and venue

    return venues && venues.filter(v => v.managingOffererId === offererId)
>>>>>>> 8188aee9
  }
)<|MERGE_RESOLUTION|>--- conflicted
+++ resolved
@@ -1,24 +1,11 @@
 import { createSelector } from 'reselect'
 
-<<<<<<< HEAD
-const createSelectVenues = () => createSelector(
-  state => (console.log(state.data.venues, state) && get(state, 'data.venues', [])),
+export default () => createSelector(
+  state => state.data.venues,
   (state, params) => params,
   (venues, {offererId}) => {
-    console.log(venues, offererId)
-    // if (offererId)
-    //   return venues.filter(v => v.managingOffererId === offererId)
-
+    if (offererId)
+      return venues.filter(v => v.managingOffererId === offererId)
     return venues
-=======
-export default () => createSelector(
-  state => state.data.venues,
-  (state, offererId) => offererId,
-  (venues, offererId) => {
-    if (!offererId) return venues
-    // TODO: check the link between offerer and venue
-
-    return venues && venues.filter(v => v.managingOffererId === offererId)
->>>>>>> 8188aee9
   }
 )