import { createSelector } from 'reselect'
import get from 'lodash.get';
import { rgb_to_hsv } from 'colorsys'

import selectSource from './source'
import selectMediation from './mediation'

export default createSelector(
  selectSource,
  selectMediation,
  (source, mediation) => {
<<<<<<< HEAD
    const [red, green, blue] =
      get(mediation, 'firstThumbDominantColor') ||
      get(source, 'firstThumbDominantColor') || []
=======
    const firstThumbDominantColor = get(mediation, 'firstThumbDominantColor', []) ||
      get(source, 'firstThumbDominantColor', [])
    if (!firstThumbDominantColor) {
      return
    }
    const [red, green, blue] = firstThumbDominantColor
>>>>>>> a34f4af9
    const {h} = rgb_to_hsv(red, green, blue);
    if (h) {
      return `hsl(${h}, 100%, 15%)`;
    }
    return 'black';
  }
)<|MERGE_RESOLUTION|>--- conflicted
+++ resolved
@@ -9,18 +9,9 @@
   selectSource,
   selectMediation,
   (source, mediation) => {
-<<<<<<< HEAD
-    const [red, green, blue] =
-      get(mediation, 'firstThumbDominantColor') ||
-      get(source, 'firstThumbDominantColor') || []
-=======
-    const firstThumbDominantColor = get(mediation, 'firstThumbDominantColor', []) ||
-      get(source, 'firstThumbDominantColor', [])
-    if (!firstThumbDominantColor) {
-      return
-    }
-    const [red, green, blue] = firstThumbDominantColor
->>>>>>> a34f4af9
+  const [red, green, blue] =
+    get(mediation, 'firstThumbDominantColor') ||
+    get(source, 'firstThumbDominantColor') || []
     const {h} = rgb_to_hsv(red, green, blue);
     if (h) {
       return `hsl(${h}, 100%, 15%)`;
