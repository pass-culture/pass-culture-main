import { Form, Formik, FormikConfig, FormikConsumer } from 'formik'
import { useNavigate, useLocation } from 'react-router-dom'
import { useSWRConfig } from 'swr'

import { api } from 'apiClient/api'
import { isErrorAPIError, serializeApiErrors } from 'apiClient/helpers'
import { GetVenueResponseModel } from 'apiClient/v1'
import useAnalytics from 'app/App/analytics/firebase'
import { FormLayout } from 'components/FormLayout/FormLayout'
import { ScrollToFirstErrorAfterSubmit } from 'components/ScrollToFirstErrorAfterSubmit/ScrollToFirstErrorAfterSubmit'
import { GET_VENUE_QUERY_KEY } from 'config/swrQueryKeys'
import { Events } from 'core/FirebaseEvents/constants'
import { PATCH_SUCCESS_MESSAGE } from 'core/shared/constants'
import useCurrentUser from 'hooks/useCurrentUser'
import useNotification from 'hooks/useNotification'
import { PhoneNumberInput } from 'ui-kit/form/PhoneNumberInput/PhoneNumberInput'
import { TextArea } from 'ui-kit/form/TextArea/TextArea'
import { TextInput } from 'ui-kit/form/TextInput/TextInput'

import { Accessibility } from '../VenueCreation/Accessibility/Accessibility'
import { VenueFormActionBar } from '../VenueCreation/VenueFormActionBar/VenueFormActionBar'

import { OpeningHoursForm } from './OpeningHoursForm/OpeningHoursForm'
import { RouteLeavingGuardVenueEdition } from './RouteLeavingGuardVenueEdition'
import { serializeEditVenueBodyModel } from './serializers'
import { setInitialFormValues } from './setInitialFormValues'
import { VenueEditionFormValues } from './types'
import { getValidationSchema } from './validationSchema'

interface VenueFormProps {
  venue: GetVenueResponseModel
}

export const VenueEditionForm = ({ venue }: VenueFormProps) => {
  const navigate = useNavigate()
  const location = useLocation()
  const notify = useNotification()
  const { logEvent } = useAnalytics()
  const { mutate } = useSWRConfig()
<<<<<<< HEAD
=======
  const isOpeningHoursEnabled = useActiveFeature('WIP_OPENING_HOURS')
>>>>>>> 6fd80afe

  const { currentUser } = useCurrentUser()

  const onSubmit: FormikConfig<VenueEditionFormValues>['onSubmit'] = async (
    values,
    formikHelpers
  ) => {
    try {
      await api.editVenue(
        venue.id,
        serializeEditVenueBodyModel(values, !venue.siret, true)
      )

      await mutate([GET_VENUE_QUERY_KEY, String(venue.id)])

      navigate(`/structures/${venue.managingOfferer.id}/lieux/${venue.id}`)

      if (currentUser.isAdmin) {
        notify.success(PATCH_SUCCESS_MESSAGE)
      }

      logEvent(Events.CLICKED_SAVE_VENUE, {
        from: location.pathname,
        saved: true,
        isEdition: true,
      })
    } catch (error) {
      let formErrors
      if (isErrorAPIError(error)) {
        formErrors = error.body
      }
      const apiFieldsMap: Record<string, string> = {
        venueLabelId: 'venueLabel',
        'contact.email': 'email',
        'contact.phoneNumber': 'phoneNumber',
        'contact.website': 'webSite',
        visualDisabilityCompliant: 'accessibility.visual',
        mentalDisabilityCompliant: 'accessibility.mental',
        motorDisabilityCompliant: 'accessibility.motor',
        audioDisabilityCompliant: 'accessibility.audio',
      }

      if (!formErrors || Object.keys(formErrors).length === 0) {
        notify.error('Erreur inconnue lors de la sauvegarde du lieu.')
      } else {
        notify.error(
          'Une ou plusieurs erreurs sont présentes dans le formulaire'
        )
        formikHelpers.setErrors(serializeApiErrors(formErrors, apiFieldsMap))
        formikHelpers.setStatus('apiError')
      }

      logEvent(Events.CLICKED_SAVE_VENUE, {
        from: location.pathname,
        saved: false,
        isEdition: true,
      })
    }
  }

  const showAccessibilitySection = !venue.externalAccessibilityData
  const validateAccessibility = !venue.isVirtual && showAccessibilitySection

  return (
    <Formik
      initialValues={setInitialFormValues(venue)}
      onSubmit={onSubmit}
      validationSchema={getValidationSchema(validateAccessibility)}
    >
      <Form>
        <ScrollToFirstErrorAfterSubmit />

        <FormLayout fullWidthActions>
          <FormLayout.Section title="Vos informations pour le grand public">
            <FormLayout.SubSection
              title="À propos de votre activité"
              description={
                venue.isVirtual
                  ? undefined
                  : 'Vous pouvez décrire les différentes actions que vous menez, votre histoire ou préciser des informations sur votre activité.'
              }
            >
              <FormLayout.Row>
                <TextArea
                  name="description"
                  label="Description"
                  placeholder="Par exemple : mon établissement propose des spectacles, de l’improvisation..."
                  maxLength={1000}
                  countCharacters
                  isOptional
                />
              </FormLayout.Row>
            </FormLayout.SubSection>

            {venue.isPermanent && (
              <FormLayout.SubSection title="Horaires d'ouverture">
                <OpeningHoursForm />
              </FormLayout.SubSection>
            )}

            <FormLayout.SubSection
              title="Contact"
              description="Ces informations permettront aux bénéficiaires de vous contacter en cas de besoin."
            >
              <FormLayout.Row>
                <PhoneNumberInput
                  name="phoneNumber"
                  label="Téléphone"
                  isOptional
                />
              </FormLayout.Row>

              <FormLayout.Row>
                <TextInput
                  name="email"
                  label="Adresse email"
                  placeholder="email@exemple.com"
                  isOptional
                />
              </FormLayout.Row>

              <FormLayout.Row>
                <TextInput
                  name="webSite"
                  label="URL de votre site web"
                  placeholder="https://exemple.com"
                  isOptional
                />
              </FormLayout.Row>
            </FormLayout.SubSection>

            {showAccessibilitySection && (
              <Accessibility
                isCreatingVenue={false}
                isVenuePermanent={Boolean(venue.isPermanent)}
              />
            )}
          </FormLayout.Section>
        </FormLayout>

        <VenueFormActionBar venue={venue} />

        <FormikConsumer>
          {(formik) => (
            <RouteLeavingGuardVenueEdition
              shouldBlock={formik.dirty && !formik.isSubmitting}
            />
          )}
        </FormikConsumer>
      </Form>
    </Formik>
  )
}<|MERGE_RESOLUTION|>--- conflicted
+++ resolved
@@ -37,11 +37,6 @@
   const notify = useNotification()
   const { logEvent } = useAnalytics()
   const { mutate } = useSWRConfig()
-<<<<<<< HEAD
-=======
-  const isOpeningHoursEnabled = useActiveFeature('WIP_OPENING_HOURS')
->>>>>>> 6fd80afe
-
   const { currentUser } = useCurrentUser()
 
   const onSubmit: FormikConfig<VenueEditionFormValues>['onSubmit'] = async (
