--- conflicted
+++ resolved
@@ -15,11 +15,6 @@
 }
 
 export const VenueEditionReadOnly = ({ venue }: VenueEditionReadOnlyProps) => {
-<<<<<<< HEAD
-  const isAccesLibreEnabled = useActiveFeature('WIP_ACCESLIBRE')
-=======
-  const isOpeningHoursEnabled = useActiveFeature('WIP_OPENING_HOURS')
->>>>>>> 6fd80afe
 
   return (
     <SummarySection
