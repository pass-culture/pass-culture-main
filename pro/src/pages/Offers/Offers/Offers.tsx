import React, { useCallback } from 'react'
import { useSelector } from 'react-redux'

import { computeURLCollectiveOfferId } from 'core/OfferEducational/utils/computeURLCollectiveOfferId'
import { MAX_OFFERS_TO_DISPLAY } from 'core/Offers/constants'
import { Offer, SearchFiltersParams } from 'core/Offers/types'
import { hasSearchFilters, isOfferDisabled } from 'core/Offers/utils'
import { Audience } from 'core/shared'
import { getOffersCountToDisplay } from 'pages/Offers/domain/getOffersCountToDisplay'
import NoResults from 'screens/Offers/NoResults'
import { searchFiltersSelector } from 'store/offers/selectors'
import { Banner } from 'ui-kit'
import { BaseCheckbox } from 'ui-kit/form/shared'
import { Pagination } from 'ui-kit/Pagination'
import Spinner from 'ui-kit/Spinner/Spinner'

import styles from './Offers.module.scss'
import OffersTableBody from './OffersTableBody/OffersTableBody'
import OffersTableHead from './OffersTableHead/OffersTableHead'

type OffersProps = {
  applyFilters: () => void
  applyUrlFiltersAndRedirect: (
    filters: SearchFiltersParams,
    isRefreshing: boolean
  ) => void
  areAllOffersSelected: boolean
  audience: Audience
  currentPageNumber: number
  currentPageOffersSubset: Offer[]
  currentUser: { isAdmin: boolean }
  hasOffers: boolean
  isLoading: boolean
  offersCount: number
  pageCount: number
  resetFilters: () => void
  searchFilters: SearchFiltersParams
  selectedOfferIds: string[]
  setSearchFilters: React.Dispatch<React.SetStateAction<SearchFiltersParams>>
  setSelectedOfferIds: React.Dispatch<React.SetStateAction<string[]>>
  toggleSelectAllCheckboxes: () => void
  urlSearchFilters: SearchFiltersParams
  refreshOffers: () => void
  isAtLeastOneOfferChecked: boolean
}

const Offers = ({
  applyFilters,
  currentUser,
  areAllOffersSelected,
  currentPageNumber,
  currentPageOffersSubset,
  hasOffers,
  isLoading,
  offersCount,
  pageCount,
  resetFilters,
  searchFilters,
  selectedOfferIds,
  applyUrlFiltersAndRedirect,
  setSearchFilters,
  setSelectedOfferIds,
  toggleSelectAllCheckboxes,
  urlSearchFilters,
  audience,
  refreshOffers,
  isAtLeastOneOfferChecked,
}: OffersProps) => {
  const isAdminForbidden = useCallback(
    (searchFilters: SearchFiltersParams) => {
      return (
        currentUser.isAdmin &&
        !hasSearchFilters(searchFilters, ['venueId', 'offererId'])
      )
    },
    [currentUser.isAdmin]
  )

  const updateStatusFilter = (
    selectedStatus: SearchFiltersParams['status']
  ) => {
    setSearchFilters((currentSearchFilters) => ({
      ...currentSearchFilters,
      status: selectedStatus,
    }))
  }

  const onPreviousPageClick = () =>
    applyUrlFiltersAndRedirect(
      { ...urlSearchFilters, page: currentPageNumber - 1 },
      false
    )

  const onNextPageClick = () =>
    applyUrlFiltersAndRedirect(
      { ...urlSearchFilters, page: currentPageNumber + 1 },
      false
    )

  const selectOffer = useCallback(
    (offerId: number, selected: boolean, isTemplate: boolean) => {
      setSelectedOfferIds((currentSelectedIds) => {
        const newSelectedOfferIds = [...currentSelectedIds]
        const id = computeURLCollectiveOfferId(offerId, isTemplate)
        if (selected) {
          newSelectedOfferIds.push(id)
        } else {
          const offerIdIndex = newSelectedOfferIds.indexOf(id)
          newSelectedOfferIds.splice(offerIdIndex, 1)
        }
        return newSelectedOfferIds
      })
    },
    [setSelectedOfferIds]
  )

  function selectAllOffers() {
    setSelectedOfferIds(
      areAllOffersSelected
        ? []
        : currentPageOffersSubset
            .filter((offer) => !isOfferDisabled(offer.status))
            .map((offer) => offer.id.toString())
    )

    toggleSelectAllCheckboxes()
  }

  const savedSearchFilters = useSelector(searchFiltersSelector)

  return (
    <div aria-busy={isLoading} aria-live="polite" className="section">
      {isLoading ? (
        <Spinner />
      ) : (
        <>
          {offersCount > MAX_OFFERS_TO_DISPLAY && (
            <Banner type="notification-info">
              L’affichage est limité à 500 offres. Modifiez les filtres pour
              affiner votre recherche.
            </Banner>
          )}
          {hasOffers && (
            <div className={styles['offers-count']}>
              {`${getOffersCountToDisplay(offersCount)} ${
                offersCount <= 1 ? 'offre' : 'offres'
              }`}
            </div>
          )}
<<<<<<< HEAD
          {hasOffers && (
            <table>
              <OffersTableHead
                applyFilters={applyFilters}
                areAllOffersSelected={areAllOffersSelected}
                areOffersPresent={hasOffers}
                filters={searchFilters}
                isAdminForbidden={isAdminForbidden}
                selectAllOffers={selectAllOffers}
                updateStatusFilter={updateStatusFilter}
                audience={audience}
                isAtLeastOneOfferChecked={isAtLeastOneOfferChecked}
              />
              <OffersTableBody
                areAllOffersSelected={areAllOffersSelected}
                offers={currentPageOffersSubset}
                selectOffer={selectOffer}
                selectedOfferIds={selectedOfferIds}
                audience={audience}
                refreshOffers={refreshOffers}
              />
            </table>
          )}
=======

          <div className={styles['select-all-container']}>
            <BaseCheckbox
              checked={areAllOffersSelected || isAtLeastOneOfferChecked}
              partialCheck={!areAllOffersSelected && isAtLeastOneOfferChecked}
              disabled={isAdminForbidden(savedSearchFilters) || !hasOffers}
              onChange={selectAllOffers}
              label={
                areAllOffersSelected
                  ? 'Tout désélectionner'
                  : 'Tout sélectionner'
              }
            />
          </div>
          <table>
            <OffersTableHead
              applyFilters={applyFilters}
              areAllOffersSelected={areAllOffersSelected}
              areOffersPresent={hasOffers}
              filters={searchFilters}
              isAdminForbidden={isAdminForbidden}
              selectAllOffers={selectAllOffers}
              updateStatusFilter={updateStatusFilter}
              audience={audience}
              isAtLeastOneOfferChecked={isAtLeastOneOfferChecked}
            />
            <OffersTableBody
              areAllOffersSelected={areAllOffersSelected}
              offers={currentPageOffersSubset}
              selectOffer={selectOffer}
              selectedOfferIds={selectedOfferIds}
              audience={audience}
              refreshOffers={refreshOffers}
            />
          </table>

>>>>>>> fc0f43de
          {hasOffers && (
            <div className={styles['offers-pagination']}>
              <Pagination
                currentPage={currentPageNumber}
                pageCount={pageCount}
                onPreviousPageClick={onPreviousPageClick}
                onNextPageClick={onNextPageClick}
              />
            </div>
          )}
          {!hasOffers && hasSearchFilters(urlSearchFilters) && (
            <NoResults resetFilters={resetFilters} />
          )}
        </>
      )}
    </div>
  )
}

export default Offers<|MERGE_RESOLUTION|>--- conflicted
+++ resolved
@@ -147,68 +147,46 @@
               }`}
             </div>
           )}
-<<<<<<< HEAD
           {hasOffers && (
-            <table>
-              <OffersTableHead
-                applyFilters={applyFilters}
-                areAllOffersSelected={areAllOffersSelected}
-                areOffersPresent={hasOffers}
-                filters={searchFilters}
-                isAdminForbidden={isAdminForbidden}
-                selectAllOffers={selectAllOffers}
-                updateStatusFilter={updateStatusFilter}
-                audience={audience}
-                isAtLeastOneOfferChecked={isAtLeastOneOfferChecked}
-              />
-              <OffersTableBody
-                areAllOffersSelected={areAllOffersSelected}
-                offers={currentPageOffersSubset}
-                selectOffer={selectOffer}
-                selectedOfferIds={selectedOfferIds}
-                audience={audience}
-                refreshOffers={refreshOffers}
-              />
-            </table>
-          )}
-=======
-
-          <div className={styles['select-all-container']}>
-            <BaseCheckbox
-              checked={areAllOffersSelected || isAtLeastOneOfferChecked}
-              partialCheck={!areAllOffersSelected && isAtLeastOneOfferChecked}
-              disabled={isAdminForbidden(savedSearchFilters) || !hasOffers}
-              onChange={selectAllOffers}
-              label={
-                areAllOffersSelected
-                  ? 'Tout désélectionner'
-                  : 'Tout sélectionner'
-              }
-            />
-          </div>
-          <table>
-            <OffersTableHead
-              applyFilters={applyFilters}
-              areAllOffersSelected={areAllOffersSelected}
-              areOffersPresent={hasOffers}
-              filters={searchFilters}
-              isAdminForbidden={isAdminForbidden}
-              selectAllOffers={selectAllOffers}
-              updateStatusFilter={updateStatusFilter}
-              audience={audience}
-              isAtLeastOneOfferChecked={isAtLeastOneOfferChecked}
-            />
-            <OffersTableBody
-              areAllOffersSelected={areAllOffersSelected}
-              offers={currentPageOffersSubset}
-              selectOffer={selectOffer}
-              selectedOfferIds={selectedOfferIds}
-              audience={audience}
-              refreshOffers={refreshOffers}
-            />
-          </table>
-
->>>>>>> fc0f43de
+            <>
+              <div className={styles['select-all-container']}>
+                <BaseCheckbox
+                  checked={areAllOffersSelected || isAtLeastOneOfferChecked}
+                  partialCheck={
+                    !areAllOffersSelected && isAtLeastOneOfferChecked
+                  }
+                  disabled={isAdminForbidden(savedSearchFilters) || !hasOffers}
+                  onChange={selectAllOffers}
+                  label={
+                    areAllOffersSelected
+                      ? 'Tout désélectionner'
+                      : 'Tout sélectionner'
+                  }
+                />
+              </div>
+              <table>
+                <OffersTableHead
+                  applyFilters={applyFilters}
+                  areAllOffersSelected={areAllOffersSelected}
+                  areOffersPresent={hasOffers}
+                  filters={searchFilters}
+                  isAdminForbidden={isAdminForbidden}
+                  selectAllOffers={selectAllOffers}
+                  updateStatusFilter={updateStatusFilter}
+                  audience={audience}
+                  isAtLeastOneOfferChecked={isAtLeastOneOfferChecked}
+                />
+                <OffersTableBody
+                  areAllOffersSelected={areAllOffersSelected}
+                  offers={currentPageOffersSubset}
+                  selectOffer={selectOffer}
+                  selectedOfferIds={selectedOfferIds}
+                  audience={audience}
+                  refreshOffers={refreshOffers}
+                />
+              </table>
+            </>
+          )}
           {hasOffers && (
             <div className={styles['offers-pagination']}>
               <Pagination
