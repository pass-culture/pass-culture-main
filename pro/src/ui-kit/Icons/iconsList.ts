/* istanbul ignore file */
import fullAddUserIcon from 'icons/full-add-user.svg'
import fullArrowLeftIcon from 'icons/full-arrow-left.svg'
import fullArrowRightIcon from 'icons/full-arrow-right.svg'
import fullBackIcon from 'icons/full-back.svg'
import fullBurgerkIcon from 'icons/full-burger.svg'
import fullClearIcon from 'icons/full-clear.svg'
import fullCodeIcon from 'icons/full-code.svg'
import fullDeskIcon from 'icons/full-desk.svg'
import fullDisclosureCloseIcon from 'icons/full-disclosure-close.svg'
import fullDisclosureOpenIcon from 'icons/full-disclosure-open.svg'
import fullDownIcon from 'icons/full-down.svg'
import fullDownloadIcon from 'icons/full-download.svg'
import fullDuplicateIcon from 'icons/full-duplicate.svg'
import fullEditIcon from 'icons/full-edit.svg'
import fullErrorIcon from 'icons/full-error.svg'
import fullGoTop from 'icons/full-go-top.svg'
import fullHelpIcon from 'icons/full-help.svg'
import fullHideIcon from 'icons/full-hide.svg'
import fullInfoIcon from 'icons/full-info.svg'
import fullKeyIcon from 'icons/full-key.svg'
import fullLeftIcon from 'icons/full-left.svg'
import fullLikeIcon from 'icons/full-like.svg'
import fullLinkIcon from 'icons/full-link.svg'
import fullLogoutIcon from 'icons/full-logout.svg'
import fullMailIcon from 'icons/full-mail.svg'
import fullMoreIcon from 'icons/full-more.svg'
import fullNextIcon from 'icons/full-next.svg'
import fullOtherIcon from 'icons/full-other.svg'
import fullParametersIcon from 'icons/full-parameters.svg'
import fullPauseIcon from 'icons/full-pause.svg'
import fullPlayIcon from 'icons/full-play.svg'
import fullPlusIcon from 'icons/full-plus.svg'
import fullRefreshIcon from 'icons/full-refresh.svg'
import fullRightIcon from 'icons/full-right.svg'
import fullShowIcon from 'icons/full-show.svg'
import fullSortIcon from 'icons/full-sort.svg'
import fullStarIcon from 'icons/full-star.svg'
import fullTrashIcon from 'icons/full-trash.svg'
import fullUpIcon from 'icons/full-up.svg'
import fullValidateIcon from 'icons/full-validate.svg'
import fullWaitIcon from 'icons/full-wait.svg'
import fullWarningIcon from 'icons/full-warning.svg'
import logoPassCultureProFullIcon from 'icons/logo-pass-culture-pro-full.svg'
import logoPassCultureProIcon from 'icons/logo-pass-culture-pro.svg'
import logoPassCultureIcon from 'icons/logo-pass-culture.svg'
import shadowTipsHelpIcon from 'icons/shadow-tips-help.svg'
import shadowTipsWarningIcon from 'icons/shadow-tips-warning.svg'
import stroke404Icon from 'icons/stroke-404.svg'
import strokeAccessibilityBrainIcon from 'icons/stroke-accessibility-brain.svg'
import strokeAccessibilityEarIcon from 'icons/stroke-accessibility-ear.svg'
import strokeAccessibilityEyeIcon from 'icons/stroke-accessibility-eye.svg'
import strokeAccessibilityLegIcon from 'icons/stroke-accessibility-leg.svg'
import strokeArticleIcon from 'icons/stroke-article.svg'
import strokeBookedIcon from 'icons/stroke-booked.svg'
import strokeBookingHold from 'icons/stroke-booking-hold.svg'
import strokeBuildingIcon from 'icons/stroke-building.svg'
import strokeCalendarIcon from 'icons/stroke-calendar.svg'
import strokeCheckIcon from 'icons/stroke-check.svg'
import strokeClockIcon from 'icons/stroke-clock.svg'
import strokeCloseIcon from 'icons/stroke-close.svg'
import strokeCodeIcon from 'icons/stroke-code.svg'
import strokeConnectIcon from 'icons/stroke-connect.svg'
import strokeDateIcon from 'icons/stroke-date.svg'
import strokeDeskIcon from 'icons/stroke-desk.svg'
import strokeDoubleCheckIcon from 'icons/stroke-double-check.svg'
import strokeDownIcon from 'icons/stroke-down.svg'
import strokeDownloadIcon from 'icons/stroke-download.svg'
import strokeDraftIcon from 'icons/stroke-draft.svg'
import strokeDuoIcon from 'icons/stroke-duo.svg'
import strokeDuplicateOfferIcon from 'icons/stroke-duplicate-offer.svg'
import strokeErrorIcon from 'icons/stroke-error.svg'
import strokeEuroIcon from 'icons/stroke-euro.svg'
import strokeEventsIcon from 'icons/stroke-events.svg'
import strokeFranceIcon from 'icons/stroke-france.svg'
import strokeFraudIcon from 'icons/stroke-fraud.svg'
import strokeHideIcon from 'icons/stroke-hide.svg'
import strokeHomeIcon from 'icons/stroke-home.svg'
import strokeHourglassIcon from 'icons/stroke-hourglass.svg'
import strokeInfoIcon from 'icons/stroke-info.svg'
import strokeInstitutionIcon from 'icons/stroke-institution.svg'
import strokeLeftIcon from 'icons/stroke-left.svg'
import strokeLessIcon from 'icons/stroke-less.svg'
import strokeLibraryIcon from 'icons/stroke-library.svg'
import strokeLikeIcon from 'icons/stroke-like.svg'
import strokeLinkIcon from 'icons/stroke-link.svg'
import strokeLocalisationIcon from 'icons/stroke-localisation.svg'
import strokeLocationIcon from 'icons/stroke-location.svg'
import strokeLogoutIcon from 'icons/stroke-logout.svg'
import strokeMailIcon from 'icons/stroke-mail.svg'
import strokeMoreIcon from 'icons/stroke-more.svg'
import strokeNearIcon from 'icons/stroke-near.svg'
import strokeNewOfferIcon from 'icons/stroke-new-offer.svg'
import strokeNewIcon from 'icons/stroke-new.svg'
import strokeNoBookingIcon from 'icons/stroke-no-booking.svg'
import strokeOfferIcon from 'icons/stroke-offer.svg'
import strokeOffersIcon from 'icons/stroke-offers.svg'
import strokePartyIcon from 'icons/stroke-party.svg'
import strokePassIcon from 'icons/stroke-pass.svg'
import strokePhoneIcon from 'icons/stroke-phone.svg'
import strokePieIcon from 'icons/stroke-pie.svg'
import strokePriceIcon from 'icons/stroke-price.svg'
import strokeRepaymentIcon from 'icons/stroke-repayment.svg'
import strokeRightIcon from 'icons/stroke-right.svg'
import strokeSearchIcon from 'icons/stroke-search.svg'
import strokeShareIcon from 'icons/stroke-share.svg'
import strokeShowIcon from 'icons/stroke-show.svg'
import strokeStarIcon from 'icons/stroke-star.svg'
import strokeTeacherIcon from 'icons/stroke-teacher.svg'
import strokeTemplateOfferIcon from 'icons/stroke-template-offer.svg'
import strokeThingIcon from 'icons/stroke-thing.svg'
import strokeTrashIcon from 'icons/stroke-trash.svg'
import strokeUpIcon from 'icons/stroke-up.svg'
import strokeUserIcon from 'icons/stroke-user.svg'
import strokeValidIcon from 'icons/stroke-valid.svg'
import strokeVenueIcon from 'icons/stroke-venue.svg'
import strokeVirtualEventIcon from 'icons/stroke-virtual-event.svg'
import strokeVirtualThingIcon from 'icons/stroke-virtual-thing.svg'
import strokeWarningIcon from 'icons/stroke-warning.svg'
import strokeWipIcon from 'icons/stroke-wip.svg'
import strokeWrongIcon from 'icons/stroke-wrong.svg'

interface IconListItem {
  src: string
  viewBox?: string
}

// Those icons are put in the order of the design library here:
// https://www.figma.com/file/AEXCkb4KbUyPmB4BRFa88s/PRO---Library?type=design&node-id=8059-111986&t=sLfFXFbaXGFLjdhX-0
export const fullIcons: IconListItem[] = [
  { src: fullPauseIcon },
  { src: fullPlayIcon },
  { src: fullValidateIcon },
  { src: fullClearIcon },
  { src: fullInfoIcon },
  { src: fullErrorIcon },
  { src: fullHelpIcon },
  { src: fullLinkIcon },
  { src: fullMoreIcon },
  { src: fullMailIcon },
  { src: fullEditIcon },
  { src: fullDuplicateIcon },
  { src: fullShowIcon },
  { src: fullHideIcon },
  { src: fullLikeIcon },
  { src: fullBackIcon },
  { src: fullNextIcon },
  { src: fullWaitIcon },
  { src: fullRefreshIcon },
  { src: fullOtherIcon },
  { src: fullDownloadIcon },
  { src: fullTrashIcon },
  { src: fullParametersIcon },
  { src: fullKeyIcon },
  { src: fullPlusIcon },
  { src: fullSortIcon },
  { src: fullLogoutIcon },
  { src: fullCodeIcon },
  { src: fullDownIcon },
  { src: fullUpIcon },
  { src: fullRightIcon },
  { src: fullLeftIcon },
  { src: fullGoTop },
  { src: fullArrowRightIcon },
  { src: fullArrowLeftIcon },
  { src: fullAddUserIcon },
  { src: fullStarIcon },
<<<<<<< HEAD
  { src: fullWarningIcon },
=======
  { src: fullDeskIcon },
  { src: fullBurgerkIcon },
>>>>>>> eca51159
  { src: fullDisclosureCloseIcon, viewBox: '0 0 16 16' }, // TODO clean viewbox
  { src: fullDisclosureOpenIcon, viewBox: '0 0 16 16' }, // TODO clean viewbox
]

export const strokeIcons: IconListItem[] = [
  { src: strokeUserIcon },
  { src: strokeFraudIcon },
  { src: strokeErrorIcon },
  { src: strokeWarningIcon },
  { src: strokeInfoIcon },
  { src: strokeClockIcon },
  { src: strokeValidIcon },
  { src: strokeWrongIcon },
  { src: strokeMoreIcon },
  { src: strokeLessIcon },
  { src: strokeCheckIcon },
  { src: strokeDoubleCheckIcon },
  { src: strokeOffersIcon },
  { src: strokeOfferIcon },
  { src: strokeRepaymentIcon },
  { src: strokeEuroIcon },
  { src: strokePriceIcon },
  { src: strokeEventsIcon },
  { src: strokeThingIcon },
  { src: strokeDuoIcon },
  { src: strokeVirtualEventIcon },
  { src: strokeVirtualThingIcon },
  { src: strokeTemplateOfferIcon },
  { src: strokeBookedIcon },
  { src: strokeConnectIcon },
  { src: strokeMailIcon },
  { src: strokePhoneIcon },
  { src: strokeNearIcon },
  { src: strokeLocationIcon },
  { src: strokeLocalisationIcon },
  { src: strokeFranceIcon },
  { src: strokeHomeIcon },
  { src: strokeBuildingIcon },
  { src: strokeDeskIcon },
  { src: strokeCalendarIcon },
  { src: strokeDateIcon },
  { src: strokeHourglassIcon },
  { src: strokeShowIcon },
  { src: strokeHideIcon },
  { src: strokeLikeIcon },
  { src: strokeLogoutIcon },
  { src: strokeShareIcon },
  { src: strokeDownloadIcon },
  { src: strokeSearchIcon },
  { src: strokeTrashIcon },
  { src: strokeDraftIcon },
  { src: strokeTeacherIcon },
  { src: strokeNewIcon },
  { src: strokeCodeIcon },
  { src: strokeAccessibilityEyeIcon },
  { src: strokeAccessibilityEarIcon },
  { src: strokeAccessibilityLegIcon },
  { src: strokeAccessibilityBrainIcon },
  { src: strokePieIcon },
  { src: strokePartyIcon },
  { src: strokeNewOfferIcon },
  { src: strokeDuplicateOfferIcon },
  { src: strokeCloseIcon },
  { src: strokeLeftIcon },
  { src: strokeRightIcon },
  { src: strokeDownIcon },
  { src: strokeUpIcon },
  { src: strokeLinkIcon },
  { src: strokePassIcon },
  { src: strokeLibraryIcon },
  { src: strokeVenueIcon },
  { src: strokeStarIcon },
  { src: strokeArticleIcon },
  { src: strokeInstitutionIcon },
  { src: strokeWipIcon, viewBox: '0 0 200 156' }, // TODO standardize viewbox
  { src: strokeNoBookingIcon, viewBox: '0 0 200 156' }, // TODO standardize viewbox
  { src: strokeBookingHold, viewBox: '0 0 200 156' }, // TODO standardize viewbox
  { src: stroke404Icon, viewBox: '0 0 308 194' }, // TODO standardize viewbox
]

export const shadowIcons: IconListItem[] = [
  { src: shadowTipsHelpIcon },
  { src: shadowTipsWarningIcon },
]

export const otherIcons: IconListItem[] = [
  { src: logoPassCultureIcon, viewBox: '0 0 71 24' },
  { src: logoPassCultureProIcon, viewBox: '0 0 119 40' },
  { src: logoPassCultureProFullIcon, viewBox: '0 0 282 120' },
]<|MERGE_RESOLUTION|>--- conflicted
+++ resolved
@@ -165,12 +165,9 @@
   { src: fullArrowLeftIcon },
   { src: fullAddUserIcon },
   { src: fullStarIcon },
-<<<<<<< HEAD
   { src: fullWarningIcon },
-=======
   { src: fullDeskIcon },
   { src: fullBurgerkIcon },
->>>>>>> eca51159
   { src: fullDisclosureCloseIcon, viewBox: '0 0 16 16' }, // TODO clean viewbox
   { src: fullDisclosureOpenIcon, viewBox: '0 0 16 16' }, // TODO clean viewbox
 ]
