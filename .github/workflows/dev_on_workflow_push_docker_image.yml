name: '3 [on_workflow] push docker image'
on:
  workflow_call:
    inputs:
      image:
        required: true
        type: string
      push:
        required: true
        type: boolean

      artifact_registry_service_account:
        required: false
        type: string

      cosign_kms_key:
        required: false
        type: string

      registry:
        required: false
        type: string

      project_id:
        required: false
        type: string

      repository:
        required: false
        type: string

    secrets:
      WORKLOAD_IDENTITY_PROVIDER:
        required: true

      SERVICE_ACCOUNT:
        required: true

      PRIVATE_KEY:
        required: true

      APP_ID:
        required: true

permissions:
  contents: read
  id-token: write

jobs:
  push-docker-image:
    name: Push Docker image
    runs-on: ubuntu-22.04
    steps:
<<<<<<< HEAD
      - uses: actions/checkout@v4
      - name: Authentification to Google
        uses: google-github-actions/auth@v2
        with:
          workload_identity_provider: ${{ secrets.WORKLOAD_IDENTITY_PROVIDER }}
          service_account: ${{ secrets.SERVICE_ACCOUNT }}
      - name: Get Secret
        id: secrets
        uses: google-github-actions/get-secretmanager-secrets@v2
        with:
          secrets: |-
            COSIGN_KMS_KEY: ${{ inputs.cosign_kms_key }}
            PRIVATE_KEY: ${{ secrets.PRIVATE_KEY }}
      - name: Authenticate through github app argo-wf
        id: github-token
        uses: actions/create-github-app-token@v1
        with:
          app-id: ${{ secrets.APP_ID }}
          private-key: ${{ steps.secrets.outputs.PRIVATE_KEY }}
          owner: ${{ github.repository_owner }}
          repositories: |
            pass-culture-main
      - name: Build image
        id: build
        uses: pass-culture/common-workflows/actions/build-docker-image@build-docker-image/v0.2.0
=======
      - name: "Authentification to Google"
        uses: 'google-github-actions/auth@v3'
        with:
          workload_identity_provider: ${{ secrets.GCP_EHP_WORKLOAD_IDENTITY_PROVIDER }}
          service_account: ${{ secrets.GCP_EHP_SERVICE_ACCOUNT }}
      - name: "Get Secret"
        id: 'secrets'
        uses: 'google-github-actions/get-secretmanager-secrets@v3'
        with:
          secrets: |-
            ARTIFACT_REGISTRY_WORKLOAD_IDENTITY_PROVIDER:passculture-metier-ehp/infra-prod-gcp-workload-identity-provider
            ARTIFACT_REGISTRY_SERVICE_ACCOUNT:passculture-metier-ehp/passculture-main-artifact-registry-service-account
            COSIGN_KMS_KEY:passculture-metier-ehp/cosign_kms_key
      - name: "OpenID Connect Authentication"
        id: openid-auth
        uses: 'google-github-actions/auth@v3'
        with:
          create_credentials_file: true
          token_format: 'access_token'
          workload_identity_provider: ${{ steps.secrets.outputs.ARTIFACT_REGISTRY_WORKLOAD_IDENTITY_PROVIDER }}
          service_account: ${{ steps.secrets.outputs.ARTIFACT_REGISTRY_SERVICE_ACCOUNT }}
      - name: 'Docker login'
        uses: 'docker/login-action@v3'
        id: "docker-login"
        with:
          registry: 'europe-west1-docker.pkg.dev'
          username: 'oauth2accesstoken'
          password: '${{ steps.openid-auth.outputs.access_token }}'
      - name: Install Cosign
        uses: sigstore/cosign-installer@v3.10.0
      - name: "Compute docker image name:tag"
        id: compute-image-name
        run: echo "image_name=${{ env.registry }}/${{ inputs.image }}:${{ inputs.checksum-tag }}" | tee -a ${GITHUB_OUTPUT}
      - name: "Download artifact"
        uses: actions/download-artifact@v5
>>>>>>> dadac51d
        with:
          image: ${{ inputs.image }}
          push: ${{ inputs.push }}
          build_secrets: |
            github-token=${{ steps.github-token.outputs.token }}
          context: .
          gcp_workload_identity_provider: ${{ secrets.WORKLOAD_IDENTITY_PROVIDER }}
          artifact_registry_service_account: ${{ inputs.artifact_registry_service_account }}
          cosign_kms_key: ${{ steps.secrets.outputs.COSIGN_KMS_KEY }}
          docker_registry_region: ${{ inputs.registry }}
          docker_registry_project_id: ${{ inputs.project_id }}
          docker_registry_repository: ${{ inputs.repository }}<|MERGE_RESOLUTION|>--- conflicted
+++ resolved
@@ -1,4 +1,5 @@
 name: '3 [on_workflow] push docker image'
+
 on:
   workflow_call:
     inputs:
@@ -51,7 +52,6 @@
     name: Push Docker image
     runs-on: ubuntu-22.04
     steps:
-<<<<<<< HEAD
       - uses: actions/checkout@v4
       - name: Authentification to Google
         uses: google-github-actions/auth@v2
@@ -77,43 +77,6 @@
       - name: Build image
         id: build
         uses: pass-culture/common-workflows/actions/build-docker-image@build-docker-image/v0.2.0
-=======
-      - name: "Authentification to Google"
-        uses: 'google-github-actions/auth@v3'
-        with:
-          workload_identity_provider: ${{ secrets.GCP_EHP_WORKLOAD_IDENTITY_PROVIDER }}
-          service_account: ${{ secrets.GCP_EHP_SERVICE_ACCOUNT }}
-      - name: "Get Secret"
-        id: 'secrets'
-        uses: 'google-github-actions/get-secretmanager-secrets@v3'
-        with:
-          secrets: |-
-            ARTIFACT_REGISTRY_WORKLOAD_IDENTITY_PROVIDER:passculture-metier-ehp/infra-prod-gcp-workload-identity-provider
-            ARTIFACT_REGISTRY_SERVICE_ACCOUNT:passculture-metier-ehp/passculture-main-artifact-registry-service-account
-            COSIGN_KMS_KEY:passculture-metier-ehp/cosign_kms_key
-      - name: "OpenID Connect Authentication"
-        id: openid-auth
-        uses: 'google-github-actions/auth@v3'
-        with:
-          create_credentials_file: true
-          token_format: 'access_token'
-          workload_identity_provider: ${{ steps.secrets.outputs.ARTIFACT_REGISTRY_WORKLOAD_IDENTITY_PROVIDER }}
-          service_account: ${{ steps.secrets.outputs.ARTIFACT_REGISTRY_SERVICE_ACCOUNT }}
-      - name: 'Docker login'
-        uses: 'docker/login-action@v3'
-        id: "docker-login"
-        with:
-          registry: 'europe-west1-docker.pkg.dev'
-          username: 'oauth2accesstoken'
-          password: '${{ steps.openid-auth.outputs.access_token }}'
-      - name: Install Cosign
-        uses: sigstore/cosign-installer@v3.10.0
-      - name: "Compute docker image name:tag"
-        id: compute-image-name
-        run: echo "image_name=${{ env.registry }}/${{ inputs.image }}:${{ inputs.checksum-tag }}" | tee -a ${GITHUB_OUTPUT}
-      - name: "Download artifact"
-        uses: actions/download-artifact@v5
->>>>>>> dadac51d
         with:
           image: ${{ inputs.image }}
           push: ${{ inputs.push }}
