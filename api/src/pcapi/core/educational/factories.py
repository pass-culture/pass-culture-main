--- conflicted
+++ resolved
@@ -394,11 +394,8 @@
         case CollectiveOfferDisplayedStatus.PENDING.value:
             kwargs["validation"] = OfferValidationStatus.PENDING
             return CollectiveOfferFactory(**kwargs)
-<<<<<<< HEAD
-=======
         case CollectiveOfferDisplayedStatus.ACTIVE.value:
             return CollectiveOfferFactory(**kwargs)
->>>>>>> 0219cbec
         case CollectiveOfferDisplayedStatus.INACTIVE.value:
             kwargs["isActive"] = False
             return CollectiveOfferFactory(**kwargs)
@@ -413,23 +410,15 @@
         case CollectiveOfferDisplayedStatus.PREBOOKED.value:
             offer = CollectiveOfferFactory(**kwargs)
 
-<<<<<<< HEAD
-            stock = CollectiveStockFactory(collectiveOffer=offer)
-=======
             tomorrow = datetime.datetime.utcnow() + datetime.timedelta(days=1)
             stock = CollectiveStockFactory(beginningDatetime=tomorrow, collectiveOffer=offer)
->>>>>>> 0219cbec
             _booking = PendingCollectiveBookingFactory(collectiveStock=stock)
             return offer
         case CollectiveOfferDisplayedStatus.BOOKED.value:
             offer = CollectiveOfferFactory(**kwargs)
 
-<<<<<<< HEAD
-            stock = CollectiveStockFactory(collectiveOffer=offer)
-=======
             tomorrow = datetime.datetime.utcnow() + datetime.timedelta(days=1)
             stock = CollectiveStockFactory(beginningDatetime=tomorrow, collectiveOffer=offer)
->>>>>>> 0219cbec
             _booking = ConfirmedCollectiveBookingFactory(collectiveStock=stock)
             return offer
         case CollectiveOfferDisplayedStatus.ENDED.value:
@@ -438,13 +427,5 @@
             stock = CollectiveStockFactory(collectiveOffer=offer, beginningDatetime=yesterday)
             _booking = UsedCollectiveBookingFactory(collectiveStock=stock)
             return offer
-<<<<<<< HEAD
-        case CollectiveOfferDisplayedStatus.CANCELLED.value:
-            # FIXME
-            offer = CollectiveOfferFactory(**kwargs)
-
-    raise NotImplementedStatus
-=======
-
-    raise NotImplementedStatus(f"Factory for {status}")
->>>>>>> 0219cbec
+
+    raise NotImplementedStatus(f"Factory for {status}")