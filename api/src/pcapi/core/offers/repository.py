import datetime
import enum
import logging
import operator
import typing

from flask_sqlalchemy import BaseQuery
import pytz
import sqlalchemy as sa
from sqlalchemy.dialects import postgresql
import sqlalchemy.orm as sa_orm
from sqlalchemy.sql import and_
from sqlalchemy.sql import or_

from pcapi.core.bookings import models as bookings_models
from pcapi.core.categories import subcategories_v2 as subcategories
from pcapi.core.educational import models as educational_models
from pcapi.core.educational.models import CollectiveOfferDisplayedStatus as DisplayedStatus
from pcapi.core.offerers import models as offerers_models
from pcapi.core.providers import constants as providers_constants
from pcapi.core.providers import models as providers_models
from pcapi.core.users import models as users_models
from pcapi.models import db
from pcapi.models import offer_mixin
from pcapi.utils import custom_keys
from pcapi.utils import string as string_utils

from . import exceptions
from . import models


logger = logging.getLogger(__name__)


IMPORTED_CREATION_MODE = "imported"
MANUAL_CREATION_MODE = "manual"

LIMIT_STOCKS_PER_PAGE = 20
STOCK_LIMIT_TO_DELETE = 50

OFFER_LOAD_OPTIONS = typing.Iterable[
    typing.Literal[
        "stock", "mediations", "product", "price_category", "venue", "bookings_count", "offerer_address", "future_offer"
    ]
]


class StocksOrderedBy(str, enum.Enum):
    DATE = "DATE"
    TIME = "TIME"
    BEGINNING_DATETIME = "BEGINNING_DATETIME"
    PRICE_CATEGORY_ID = "PRICE_CATEGORY_ID"
    BOOKING_LIMIT_DATETIME = "BOOKING_LIMIT_DATETIME"
    REMAINING_QUANTITY = "REMAINING_QUANTITY"  # quantity - dnBookedQuantity
    DN_BOOKED_QUANTITY = "DN_BOOKED_QUANTITY"


def get_capped_offers_for_filters(
    user_id: int,
    user_is_admin: bool,
    offers_limit: int,
    offerer_id: int | None = None,
    status: str | None = None,
    venue_id: int | None = None,
    category_id: str | None = None,
    name_keywords_or_ean: str | None = None,
    creation_mode: str | None = None,
    period_beginning_date: datetime.date | None = None,
    period_ending_date: datetime.date | None = None,
    offerer_address_id: int | None = None,
) -> list[models.Offer]:
    query = get_offers_by_filters(
        user_id=user_id,
        user_is_admin=user_is_admin,
        offerer_id=offerer_id,
        status=status,
        venue_id=venue_id,
        category_id=category_id,
        offerer_address_id=offerer_address_id,
        name_keywords_or_ean=name_keywords_or_ean,
        creation_mode=creation_mode,
        period_beginning_date=period_beginning_date,
        period_ending_date=period_ending_date,
    )

    offers = (
        query.options(
            sa.orm.load_only(
                models.Offer.id,
                models.Offer.name,
                models.Offer.isActive,
                models.Offer.subcategoryId,
                models.Offer.validation,
                models.Offer.extraData,
                models.Offer.lastProviderId,
            )
        )
        .options(
            sa_orm.joinedload(models.Offer.venue)
            .load_only(
                offerers_models.Venue.id,
                offerers_models.Venue.name,
                offerers_models.Venue.publicName,
                offerers_models.Venue.departementCode,
                offerers_models.Venue.isVirtual,
            )
            .joinedload(offerers_models.Venue.managingOfferer)
            .load_only(offerers_models.Offerer.id, offerers_models.Offerer.name),
            sa_orm.joinedload(models.Offer.venue)
            .joinedload(offerers_models.Venue.offererAddress)
            .joinedload(offerers_models.OffererAddress.address),
            sa_orm.joinedload(models.Offer.venue)
            .joinedload(offerers_models.Venue.offererAddress)
            .with_expression(
                offerers_models.OffererAddress._isEditable, offerers_models.OffererAddress.isEditable.expression  # type: ignore [attr-defined]
            ),
        )
        .options(
            sa_orm.joinedload(models.Offer.stocks).load_only(
                models.Stock.id,
                models.Stock.beginningDatetime,
                models.Stock.bookingLimitDatetime,
                models.Stock.quantity,
                models.Stock.dnBookedQuantity,
                models.Stock.isSoftDeleted,
            )
        )
        .options(
            sa_orm.joinedload(models.Offer.mediations).load_only(
                models.Mediation.id,
                models.Mediation.credit,
                models.Mediation.dateCreated,
                models.Mediation.isActive,
                models.Mediation.thumbCount,
            )
        )
        .options(
            sa_orm.joinedload(models.Offer.product)
            .load_only(
                models.Product.id,
                models.Product.thumbCount,
            )
            .joinedload(models.Product.productMediations)
        )
        .options(sa_orm.joinedload(models.Offer.lastProvider).load_only(providers_models.Provider.localClass))
        .options(
            sa_orm.joinedload(models.Offer.offererAddress).joinedload(offerers_models.OffererAddress.address),
            sa_orm.joinedload(models.Offer.offererAddress).with_expression(
                offerers_models.OffererAddress._isEditable, offerers_models.OffererAddress.isEditable.expression  # type: ignore [attr-defined]
            ),
        )
        .limit(offers_limit)
        .all()
    )

    # Do not use `ORDER BY` in SQL, which sometimes applies on a very large result set
    # _before_ the `LIMIT` clause (and kills performance).
    if len(offers) < offers_limit:
        offers = sorted(offers, key=operator.attrgetter("id"), reverse=True)

    return offers


def get_offers_by_publication_date(publication_date: datetime.datetime | None = None) -> BaseQuery:
    if publication_date is None:
        publication_date = datetime.datetime.utcnow()
    publication_date = publication_date.replace(minute=0, second=0, microsecond=0, tzinfo=None)
    future_offers_subquery = db.session.query(models.FutureOffer.offerId).filter_by(publicationDate=publication_date)
    return models.Offer.query.filter(models.Offer.id.in_(future_offers_subquery))


def get_offers_by_ids(user: users_models.User, offer_ids: list[int]) -> BaseQuery:
    query = models.Offer.query
    if not user.has_admin_role:
        query = (
            query.join(offerers_models.Venue)
            .join(offerers_models.Offerer)
            .join(offerers_models.UserOfferer)
            .filter(offerers_models.UserOfferer.userId == user.id, offerers_models.UserOfferer.isValidated)
        )
    query = query.filter(models.Offer.id.in_(offer_ids))
    return query


def get_offers_details(offer_ids: list[int]) -> BaseQuery:
    return (
        models.Offer.query.options(
            sa_orm.joinedload(models.Offer.stocks)
            .joinedload(models.Stock.priceCategory)
            .joinedload(models.PriceCategory.priceCategoryLabel)
        )
        .options(
            sa_orm.joinedload(models.Offer.venue)
            .joinedload(offerers_models.Venue.managingOfferer)
            .load_only(
                offerers_models.Offerer.name, offerers_models.Offerer.validationStatus, offerers_models.Offerer.isActive
            )
        )
        .options(sa_orm.joinedload(models.Offer.venue).joinedload(offerers_models.Venue.googlePlacesInfo))
        .options(sa_orm.joinedload(models.Offer.mediations))
        .options(
            sa_orm.joinedload(models.Offer.product)
            .load_only(models.Product.id, models.Product.last_30_days_booking, models.Product.thumbCount)
            .joinedload(models.Product.productMediations)
        )
        .outerjoin(models.Offer.lastProvider)
        .options(sa_orm.contains_eager(models.Offer.lastProvider).load_only(providers_models.Provider.localClass))
        .filter(models.Offer.id.in_(offer_ids), models.Offer.validation == models.OfferValidationStatus.APPROVED)
    )


def get_offers_by_filters(
    user_id: int,
    user_is_admin: bool,
    offerer_id: int | None = None,
    status: str | None = None,
    venue_id: int | None = None,
    category_id: str | None = None,
    offerer_address_id: int | None = None,
    name_keywords_or_ean: str | None = None,
    creation_mode: str | None = None,
    period_beginning_date: datetime.date | None = None,
    period_ending_date: datetime.date | None = None,
) -> BaseQuery:
    query = models.Offer.query

    if not user_is_admin:
        query = (
            query.join(offerers_models.Venue)
            .join(offerers_models.Offerer)
            .join(offerers_models.UserOfferer)
            .filter(offerers_models.UserOfferer.userId == user_id, offerers_models.UserOfferer.isValidated)
        )
    if offerer_id is not None:
        if user_is_admin:
            query = query.join(offerers_models.Venue)
        query = query.filter(offerers_models.Venue.managingOffererId == offerer_id)
    if venue_id is not None:
        query = query.filter(models.Offer.venueId == venue_id)
    if offerer_address_id is not None:
        query = query.filter(models.Offer.offererAddressId == offerer_address_id)
    if creation_mode is not None:
        query = _filter_by_creation_mode(query, creation_mode)
    if category_id is not None:
        requested_subcategories = [
            subcategory.id for subcategory in subcategories.ALL_SUBCATEGORIES if subcategory.category.id == category_id
        ]
        query = query.filter(models.Offer.subcategoryId.in_(requested_subcategories))
    if name_keywords_or_ean is not None:
        if string_utils.is_ean_valid(name_keywords_or_ean):
            query = query.filter(models.Offer.extraData["ean"].astext == name_keywords_or_ean)
        else:
            search = name_keywords_or_ean
            if len(name_keywords_or_ean) > 3:
                search = "%{}%".format(name_keywords_or_ean)
            query = query.filter(models.Offer.name.ilike(search))
    if status is not None:
        query = _filter_by_status(query, status)
    if period_beginning_date is not None or period_ending_date is not None:
        offer_alias = sa.orm.aliased(models.Offer)
        stock_query = (
            models.Stock.query.join(offer_alias)
            .join(offerers_models.Venue)
            .filter(models.Stock.isSoftDeleted.is_(False))
            .filter(models.Stock.offerId == models.Offer.id)
        )
        if period_beginning_date is not None:
            stock_query = stock_query.filter(
                sa.func.timezone(
                    offerers_models.Venue.timezone,
                    sa.func.timezone("UTC", models.Stock.beginningDatetime),
                )
                >= period_beginning_date
            )
        if period_ending_date is not None:
            stock_query = stock_query.filter(
                sa.func.timezone(
                    offerers_models.Venue.timezone,
                    sa.func.timezone("UTC", models.Stock.beginningDatetime),
                )
                <= datetime.datetime.combine(period_ending_date, datetime.time.max),
            )
        query = query.filter(stock_query.exists())
    return query


def get_collective_offers_by_filters(
    user_id: int,
    user_is_admin: bool,
    offerer_id: int | None = None,
    statuses: list[str] | None = None,
    venue_id: int | None = None,
    provider_id: int | None = None,
    category_id: str | None = None,
    name_keywords: str | None = None,
    period_beginning_date: datetime.date | None = None,
    period_ending_date: datetime.date | None = None,
    formats: list[subcategories.EacFormat] | None = None,
) -> BaseQuery:
    query = educational_models.CollectiveOffer.query.filter(
        educational_models.CollectiveOffer.validation != models.OfferValidationStatus.DRAFT
    )

    if not user_is_admin:
        query = (
            query.join(offerers_models.Venue)
            .join(offerers_models.Offerer)
            .join(offerers_models.UserOfferer)
            .filter(offerers_models.UserOfferer.userId == user_id, offerers_models.UserOfferer.isValidated)
        )
    if offerer_id is not None:
        if user_is_admin:
            query = query.join(offerers_models.Venue)
        query = query.filter(offerers_models.Venue.managingOffererId == offerer_id)
    if venue_id is not None:
        query = query.filter(educational_models.CollectiveOffer.venueId == venue_id)
    if provider_id is not None:
        query = query.filter(educational_models.CollectiveOffer.providerId == provider_id)
    if category_id is not None:
        requested_subcategories = [
            subcategory.id for subcategory in subcategories.ALL_SUBCATEGORIES if subcategory.category.id == category_id
        ]
        query = query.filter(educational_models.CollectiveOffer.subcategoryId.in_(requested_subcategories))
    if name_keywords is not None:
        search = name_keywords
        if len(name_keywords) > 3:
            search = "%{}%".format(name_keywords)
        # We should really be using `union` instead of `union_all` here since we don't want duplicates but
        # 1. it's unlikely that a book will contain its EAN in its name
        # 2. we need to migrate models.Offer.extraData to JSONB in order to use `union`
        query = query.filter(educational_models.CollectiveOffer.name.ilike(search))
    if statuses:
        query = _filter_collective_offers_by_statuses(query, statuses)

    if period_beginning_date is not None or period_ending_date is not None:
        subquery = (
            educational_models.CollectiveStock.query.with_entities(educational_models.CollectiveStock.collectiveOfferId)
            .distinct(educational_models.CollectiveStock.collectiveOfferId)
            .join(educational_models.CollectiveOffer)
            .join(offerers_models.Venue)
        )
        if period_beginning_date is not None:
            subquery = subquery.filter(
                sa.func.timezone(
                    offerers_models.Venue.timezone,
                    sa.func.timezone("UTC", educational_models.CollectiveStock.beginningDatetime),
                )
                >= period_beginning_date
            )
        if period_ending_date is not None:
            subquery = subquery.filter(
                sa.func.timezone(
                    offerers_models.Venue.timezone,
                    sa.func.timezone("UTC", educational_models.CollectiveStock.beginningDatetime),
                )
                <= datetime.datetime.combine(period_ending_date, datetime.time.max),
            )
        if venue_id is not None:
            subquery = subquery.filter(educational_models.CollectiveOffer.venueId == venue_id)
        elif offerer_id is not None:
            subquery = subquery.filter(offerers_models.Venue.managingOffererId == offerer_id)
        elif not user_is_admin:
            subquery = (
                subquery.join(offerers_models.Offerer)
                .join(offerers_models.UserOfferer)
                .filter(offerers_models.UserOfferer.userId == user_id, offerers_models.UserOfferer.isValidated)
            )
        q2 = subquery.subquery()
        query = query.join(q2, q2.c.collectiveOfferId == educational_models.CollectiveOffer.id)
    if formats:
        query = query.filter(
            educational_models.CollectiveOffer.formats.overlap(postgresql.array((format.name for format in formats)))
        )
    return query


def get_collective_offers_template_by_filters(
    user_id: int,
    user_is_admin: bool,
    offerer_id: int | None = None,
    statuses: list[str] | None = None,
    venue_id: int | None = None,
    provider_id: int | None = None,
    category_id: str | None = None,
    name_keywords: str | None = None,
    period_beginning_date: datetime.date | None = None,
    period_ending_date: datetime.date | None = None,
    formats: list[subcategories.EacFormat] | None = None,
) -> BaseQuery:
    query = educational_models.CollectiveOfferTemplate.query.filter(
        educational_models.CollectiveOfferTemplate.validation != models.OfferValidationStatus.DRAFT
    )

    if period_beginning_date is not None or period_ending_date is not None:
        query = query.filter(sa.false())

    if not user_is_admin:
        query = (
            query.join(offerers_models.Venue)
            .join(offerers_models.Offerer)
            .join(offerers_models.UserOfferer)
            .filter(offerers_models.UserOfferer.userId == user_id, offerers_models.UserOfferer.isValidated)
        )
    if offerer_id is not None:
        if user_is_admin:
            query = query.join(offerers_models.Venue)
        query = query.filter(offerers_models.Venue.managingOffererId == offerer_id)
    if venue_id is not None:
        query = query.filter(educational_models.CollectiveOfferTemplate.venueId == venue_id)
    if provider_id is not None:
        query = query.filter(educational_models.CollectiveOfferTemplate.providerId == provider_id)
    if category_id is not None:
        requested_subcategories = [
            subcategory.id for subcategory in subcategories.ALL_SUBCATEGORIES if subcategory.category.id == category_id
        ]
        query = query.filter(educational_models.CollectiveOfferTemplate.subcategoryId.in_(requested_subcategories))
    if name_keywords is not None:
        search = name_keywords
        if len(name_keywords) > 3:
            search = "%{}%".format(name_keywords)
        # We should really be using `union` instead of `union_all` here since we don't want duplicates but
        # 1. it's unlikely that a book will contain its EAN in its name
        # 2. we need to migrate models.Offer.extraData to JSONB in order to use `union`
        query = query.filter(educational_models.CollectiveOfferTemplate.name.ilike(search))
    if statuses:
        query_filters: list = []
<<<<<<< HEAD
        if (
            educational_models.CollectiveOfferDisplayedStatus.BOOKED.value in statuses
            or educational_models.CollectiveOfferDisplayedStatus.PREBOOKED.value in statuses
        ):
            query_filters.append(
                educational_models.CollectiveOfferTemplate.status == offer_mixin.CollectiveOfferStatus.SOLD_OUT.name
            )
        if (
            educational_models.CollectiveOfferDisplayedStatus.ENDED.value in statuses
            or educational_models.CollectiveOfferDisplayedStatus.EXPIRED.value in statuses
        ):
=======
        if DisplayedStatus.BOOKED.value in statuses or DisplayedStatus.PREBOOKED.value in statuses:
            query_filters.append(
                educational_models.CollectiveOfferTemplate.status == offer_mixin.CollectiveOfferStatus.SOLD_OUT.name
            )
        if DisplayedStatus.ENDED.value in statuses or DisplayedStatus.EXPIRED.value in statuses:
>>>>>>> 0219cbec
            query_filters.append(
                educational_models.CollectiveOfferTemplate.status == offer_mixin.CollectiveOfferStatus.EXPIRED.name
            )
        for status in set(statuses) - {
<<<<<<< HEAD
            educational_models.CollectiveOfferDisplayedStatus.BOOKED.value,
            educational_models.CollectiveOfferDisplayedStatus.PREBOOKED.value,
            educational_models.CollectiveOfferDisplayedStatus.ENDED.value,
            educational_models.CollectiveOfferDisplayedStatus.EXPIRED.value,
=======
            DisplayedStatus.BOOKED.value,
            DisplayedStatus.PREBOOKED.value,
            DisplayedStatus.ENDED.value,
            DisplayedStatus.EXPIRED.value,
>>>>>>> 0219cbec
        }:
            query_filters.append(
                educational_models.CollectiveOfferTemplate.status == offer_mixin.CollectiveOfferStatus[status].name
            )
        if query_filters:
            query = query.filter(or_(*query_filters))
    if formats:
        query = query.filter(
            educational_models.CollectiveOfferTemplate.formats.overlap(
                postgresql.array((format.name for format in formats))
            )
        )
    return query


def _filter_by_creation_mode(query: BaseQuery, creation_mode: str) -> BaseQuery:
    if creation_mode == MANUAL_CREATION_MODE:
        query = query.filter(models.Offer.lastProviderId.is_(None))
    if creation_mode == IMPORTED_CREATION_MODE:
        query = query.filter(models.Offer.lastProviderId.is_not(None))

    return query


def _filter_by_status(query: BaseQuery, status: str) -> BaseQuery:
    return query.filter(models.Offer.status == offer_mixin.OfferStatus[status].name)


<<<<<<< HEAD
def _filter_collective_offers_by_statuses(
    query: flask_sqlalchemy.BaseQuery, statuses: list[str] | None
) -> flask_sqlalchemy.BaseQuery:
=======
def _filter_collective_offers_by_statuses(query: BaseQuery, statuses: list[str] | None) -> BaseQuery:
>>>>>>> 0219cbec
    """
    Filter a SQLAlchemy query for CollectiveOffers based on a list of statuses.

    This function modifies the input query to filter CollectiveOffers based on their CollectiveOfferDisplayedStatus.

    Args:
<<<<<<< HEAD
      query (flask_sqlalchemy.BaseQuery): The initial query to be filtered.
      statuses (list[str]): A list of status strings to filter by.

    Returns:
      flask_sqlalchemy.BaseQuery: The modified query with applied filters.
    """
    status_filters: list = []
=======
      query (BaseQuery): The initial query to be filtered.
      statuses (list[str]): A list of status strings to filter by.

    Returns:
      BaseQuery: The modified query with applied filters.
    """
    status_filters: list = []
    status_with_booking_filters: list = []
>>>>>>> 0219cbec

    if statuses is None:
        return query

    if len(statuses) == 0:
        # if statuses is empty we return no orders
        return query.filter(sa.false())

<<<<<<< HEAD
    if (
        educational_models.CollectiveOfferDisplayedStatus.BOOKED.value in statuses
        or educational_models.CollectiveOfferDisplayedStatus.PREBOOKED.value in statuses
        or educational_models.CollectiveOfferDisplayedStatus.EXPIRED.value in statuses
        or educational_models.CollectiveOfferDisplayedStatus.ENDED.value in statuses
    ):
        allowed_booking_status = set()
        if educational_models.CollectiveOfferDisplayedStatus.BOOKED.value in statuses:
            allowed_booking_status.add(educational_models.CollectiveBookingStatus.CONFIRMED.value)
            allowed_booking_status.add(educational_models.CollectiveBookingStatus.USED.value)
            allowed_booking_status.add(educational_models.CollectiveBookingStatus.REIMBURSED.value)
        if educational_models.CollectiveOfferDisplayedStatus.PREBOOKED.value in statuses:
            allowed_booking_status.add(educational_models.CollectiveBookingStatus.PENDING.value)

        offer_id_query, query = collective_offer_with_booking(query)
        status_filters.append(offer_id_query.c.status.in_(allowed_booking_status))
    if educational_models.CollectiveOfferDisplayedStatus.ENDED.value in statuses:
        # Status ENDED == event is passed with a reservation not cancelled
        offer_id_query, query = collective_offer_with_booking(query)
        status_filters.append(
=======
    offer_id_query, query_with_booking = collective_offer_with_booking(query)
    if DisplayedStatus.BOOKED.value in statuses or DisplayedStatus.PREBOOKED.value in statuses:

        allowed_booking_status = set()
        if DisplayedStatus.BOOKED.value in statuses:
            allowed_booking_status.add(educational_models.CollectiveBookingStatus.CONFIRMED.value)
            allowed_booking_status.add(educational_models.CollectiveBookingStatus.USED.value)
            allowed_booking_status.add(educational_models.CollectiveBookingStatus.REIMBURSED.value)
        if DisplayedStatus.PREBOOKED.value in statuses:
            allowed_booking_status.add(educational_models.CollectiveBookingStatus.PENDING.value)

        status_with_booking_filters.append(
            and_(
                offer_id_query.c.status.in_(allowed_booking_status),
                educational_models.CollectiveOffer.status != offer_mixin.CollectiveOfferStatus.EXPIRED.name,
            )
        )
    if DisplayedStatus.ENDED.value in statuses:
        # Status ENDED == event is passed with a reservation not cancelled

        status_with_booking_filters.append(
>>>>>>> 0219cbec
            and_(
                offer_id_query.c.status.in_(
                    [
                        educational_models.CollectiveBookingStatus.USED.value,
                        educational_models.CollectiveBookingStatus.REIMBURSED.value,
                    ]
                ),
                educational_models.CollectiveOffer.status == offer_mixin.CollectiveOfferStatus.EXPIRED.name,
            )
        )
<<<<<<< HEAD
    if educational_models.CollectiveOfferDisplayedStatus.EXPIRED.value in statuses:
        # Status EXPIRED == event is passed without any reservation or cancelled ones
        offer_id_query, query = collective_offer_with_booking(query)
        status_filters.append(
=======
    if DisplayedStatus.EXPIRED.value in statuses:
        # Status EXPIRED == event is passed without any reservation or cancelled ones

        status_with_booking_filters.append(
>>>>>>> 0219cbec
            and_(
                offer_id_query.c.status.in_(
                    [
                        None,
                        educational_models.CollectiveBookingStatus.PENDING.value,
                        educational_models.CollectiveBookingStatus.CANCELLED.value,
                    ]
                ),
                educational_models.CollectiveOffer.status == offer_mixin.CollectiveOfferStatus.EXPIRED.name,
            )
        )
<<<<<<< HEAD
    for status in set(statuses) - {
        educational_models.CollectiveOfferDisplayedStatus.BOOKED.value,
        educational_models.CollectiveOfferDisplayedStatus.PREBOOKED.value,
        educational_models.CollectiveOfferDisplayedStatus.ENDED.value,
        educational_models.CollectiveOfferDisplayedStatus.EXPIRED.value,
    }:
        status_filters.append(educational_models.CollectiveOffer.status == status)

=======
    if DisplayedStatus.ARCHIVED.value in statuses:
        status_filters.append(educational_models.CollectiveOffer.dateArchived != None)
    if DisplayedStatus.ACTIVE.value in statuses:
        status_filters.append(
            and_(
                educational_models.CollectiveOffer.isActive == True,
                educational_models.CollectiveOffer.validation == offer_mixin.OfferValidationStatus.APPROVED,
            )
        )
    if DisplayedStatus.REJECTED.value in statuses:
        status_filters.append(
            educational_models.CollectiveOffer.validation == offer_mixin.OfferValidationStatus.REJECTED
        )
    if DisplayedStatus.PENDING.value in statuses:
        status_filters.append(
            educational_models.CollectiveOffer.validation == offer_mixin.OfferValidationStatus.PENDING
        )

    if status_with_booking_filters:
        substmt = query_with_booking.filter(or_(*status_with_booking_filters)).subquery()
        status_filters.append(educational_models.CollectiveOffer.id.in_(sa.select(substmt.c.id)))
>>>>>>> 0219cbec
    # we apply all the filters
    if status_filters:
        query = query.filter(or_(*status_filters))

    return query


def collective_offer_with_booking(
<<<<<<< HEAD
    query: flask_sqlalchemy.BaseQuery,
) -> typing.Tuple[flask_sqlalchemy.BaseQuery, flask_sqlalchemy.BaseQuery]:
=======
    query: BaseQuery,
) -> typing.Tuple[BaseQuery, BaseQuery]:
>>>>>>> 0219cbec
    last_booking_query = (
        educational_models.CollectiveBooking.query.with_entities(
            educational_models.CollectiveBooking.collectiveStockId,
            sa.func.max(educational_models.CollectiveBooking.dateCreated).label("maxdate"),
        )
        .group_by(educational_models.CollectiveBooking.collectiveStockId)
        .subquery()
    )
    offer_id_query = (
        educational_models.CollectiveStock.query.with_entities(
            educational_models.CollectiveStock.collectiveOfferId,
            educational_models.CollectiveBooking.status,
        )
        .outerjoin(
            educational_models.CollectiveBooking,
        )
        .join(
            last_booking_query,
            sa.and_(
                educational_models.CollectiveBooking.collectiveStockId == last_booking_query.c.collectiveStockId,
                educational_models.CollectiveBooking.dateCreated == last_booking_query.c.maxdate,
            ),
        )
        .subquery()
    )
<<<<<<< HEAD
    query = query.join(
=======
    query_with_booking = query.join(
>>>>>>> 0219cbec
        offer_id_query,
        and_(
            offer_id_query.c.collectiveOfferId == educational_models.CollectiveOffer.id,
        ),
    )
<<<<<<< HEAD
    return offer_id_query, query
=======
    return offer_id_query, query_with_booking
>>>>>>> 0219cbec


def get_products_map_by_provider_reference(id_at_providers: list[str]) -> dict[str, models.Product]:
    products = (
        models.Product.query.filter(models.Product.can_be_synchronized)
        .filter(models.Product.subcategoryId == subcategories.LIVRE_PAPIER.id)
        .filter(models.Product.idAtProviders.in_(id_at_providers))
        .all()
    )
    return {product.idAtProviders: product for product in products}


def venue_already_has_validated_offer(offer: models.Offer) -> bool:
    return (
        db.session.query(models.Offer.id)
        .filter(
            models.Offer.venueId == offer.venueId,
            models.Offer.validation == models.OfferValidationStatus.APPROVED,
        )
        .first()
        is not None
    )


def get_offers_map_by_id_at_provider(id_at_provider_list: list[str], venue: offerers_models.Venue) -> dict[str, int]:
    offers_map = {}
    for offer_id, offer_id_at_provider in (
        db.session.query(models.Offer.id, models.Offer.idAtProvider)
        .filter(models.Offer.idAtProvider.in_(id_at_provider_list), models.Offer.venue == venue)
        .all()
    ):
        offers_map[offer_id_at_provider] = offer_id

    return offers_map


def get_offers_map_by_venue_reference(id_at_provider_list: list[str], venue_id: int) -> dict[str, int]:
    offers_map = {}
    offer_id: int
    for offer_id, offer_id_at_provider in (
        db.session.query(models.Offer.id, models.Offer.idAtProvider)
        .filter(models.Offer.venueId == venue_id, models.Offer.idAtProvider.in_(id_at_provider_list))
        .all()
    ):
        offers_map[custom_keys.compute_venue_reference(offer_id_at_provider, venue_id)] = offer_id

    return offers_map


def get_stocks_by_id_at_providers(id_at_providers: list[str]) -> dict:
    stocks = models.Stock.query.filter(models.Stock.idAtProviders.in_(id_at_providers)).with_entities(
        models.Stock.id,
        models.Stock.idAtProviders,
        models.Stock.dnBookedQuantity,
        models.Stock.quantity,
        models.Stock.price,
    )
    return {
        stock.idAtProviders: {
            "id": stock.id,
            "booking_quantity": stock.dnBookedQuantity,
            "quantity": stock.quantity,
            "price": stock.price,
        }
        for stock in stocks
    }


def get_active_offers_count_for_venue(venue_id: int) -> int:
    active_offers_query = models.Offer.query.filter(models.Offer.venueId == venue_id)
    active_offers_query = _filter_by_status(active_offers_query, offer_mixin.OfferStatus.ACTIVE.name)

    n_active_offers = active_offers_query.distinct(models.Offer.id).count()

    n_active_collective_offer = (
        educational_models.CollectiveOffer.query.filter(educational_models.CollectiveOffer.venueId == venue_id)
        .filter(educational_models.CollectiveOffer.status == offer_mixin.CollectiveOfferStatus.ACTIVE.name)
        .distinct(educational_models.CollectiveOffer.id)
        .count()
    )

    n_active_collective_offer_template = (
        educational_models.CollectiveOfferTemplate.query.filter(
            educational_models.CollectiveOfferTemplate.venueId == venue_id
        )
        .filter(educational_models.CollectiveOfferTemplate.status == offer_mixin.CollectiveOfferStatus.ACTIVE.name)
        .distinct(educational_models.CollectiveOfferTemplate.id)
        .count()
    )

    return n_active_offers + n_active_collective_offer + n_active_collective_offer_template


def get_sold_out_offers_count_for_venue(venue_id: int) -> int:
    sold_out_offers_query = models.Offer.query.filter(models.Offer.venueId == venue_id)
    sold_out_offers_query = _filter_by_status(sold_out_offers_query, offer_mixin.CollectiveOfferStatus.SOLD_OUT.name)

    n_sold_out_offers = sold_out_offers_query.distinct(models.Offer.id).count()

    n_sold_out_collective_offers = (
        educational_models.CollectiveOffer.query.filter(educational_models.CollectiveOffer.venueId == venue_id)
        .filter(educational_models.CollectiveOffer.status == offer_mixin.CollectiveOfferStatus.SOLD_OUT.name)
        .distinct(educational_models.CollectiveOffer.id)
        .count()
    )

    return n_sold_out_offers + n_sold_out_collective_offers


def get_and_lock_stock(stock_id: int) -> models.Stock:
    """Returns `stock_id` stock with a FOR UPDATE lock
    Raises StockDoesNotExist if no stock is found.
    WARNING: MAKE SURE YOU FREE THE LOCK (with COMMIT or ROLLBACK) and don't hold it longer than
    strictly necessary.
    """
    # Use `with_for_update()` to make sure we lock the stock while performing
    # the booking checks and update the `dnBookedQuantity`
    # This is required to prevent bugs due to concurrent access
    # Also call `populate_existing()` to make sure we don't use something
    # older from the SQLAlchemy's session.
    stock = models.Stock.query.filter_by(id=stock_id).populate_existing().with_for_update().one_or_none()
    if not stock:
        raise exceptions.StockDoesNotExist()
    return stock


def check_stock_consistency() -> list[int]:
    return [
        item[0]
        for item in db.session.query(models.Stock.id)
        .outerjoin(models.Stock.bookings)
        .group_by(models.Stock.id)
        .having(
            models.Stock.dnBookedQuantity
            != sa.func.coalesce(
                sa.func.sum(bookings_models.Booking.quantity).filter(
                    bookings_models.Booking.status != bookings_models.BookingStatus.CANCELLED
                ),
                0,
            )
        )
        .all()
    ]


def find_event_stocks_happening_in_x_days(number_of_days: int) -> BaseQuery:
    target_day = datetime.datetime.utcnow() + datetime.timedelta(days=number_of_days)
    start = datetime.datetime.combine(target_day, datetime.time.min)
    end = datetime.datetime.combine(target_day, datetime.time.max)

    return find_event_stocks_day(start, end)


def find_event_stocks_day(start: datetime.datetime, end: datetime.datetime) -> BaseQuery:
    return (
        models.Stock.query.filter(models.Stock.beginningDatetime.between(start, end))
        .join(bookings_models.Booking)
        .filter(bookings_models.Booking.status != bookings_models.BookingStatus.CANCELLED)
        .distinct()
    )


def get_expired_offers(interval: list[datetime.datetime]) -> BaseQuery:
    """Return a query of offers whose latest booking limit occurs within
    the given interval.

    Inactive or deleted offers are ignored.
    """
    return (
        models.Offer.query.join(models.Stock)
        .filter(
            models.Offer.isActive.is_(True),
            models.Stock.isSoftDeleted.is_(False),
            models.Stock.bookingLimitDatetime.is_not(None),
        )
        .having(sa.func.max(models.Stock.bookingLimitDatetime).between(*interval))  # type: ignore[arg-type]
        .group_by(models.Offer.id)
        .order_by(models.Offer.id)
    )


def find_today_event_stock_ids_metropolitan_france(
    today_min: datetime.datetime, today_max: datetime.datetime
) -> set[int]:
    not_overseas_france = sa.and_(
        sa.not_(offerers_models.Venue.departementCode.startswith("97")),
        sa.not_(offerers_models.Venue.departementCode.startswith("98")),
    )

    return _find_today_event_stock_ids_filter_by_departments(today_min, today_max, not_overseas_france)


def find_today_event_stock_ids_from_departments(
    today_min: datetime.datetime,
    today_max: datetime.datetime,
    postal_codes_prefixes: typing.Any,
) -> set[int]:
    departments = sa.and_(*[offerers_models.Venue.departementCode.startswith(code) for code in postal_codes_prefixes])
    return _find_today_event_stock_ids_filter_by_departments(today_min, today_max, departments)


def _find_today_event_stock_ids_filter_by_departments(
    today_min: datetime.datetime,
    today_max: datetime.datetime,
    departments_filter: typing.Any,
) -> set[int]:
    """
    Find stocks linked to offers that:
        * happen today;
        * are not cancelled;
        * matches the `departments_filter`.
    """
    base_query = find_event_stocks_day(today_min, today_max)
    query = base_query.join(offerers_models.Venue).filter(departments_filter).with_entities(models.Stock.id)

    return {stock.id for stock in query}


def delete_past_draft_collective_offers() -> None:
    yesterday = datetime.datetime.utcnow() - datetime.timedelta(days=1)
    collective_offer_ids_tuple = educational_models.CollectiveOffer.query.filter(
        educational_models.CollectiveOffer.dateCreated < yesterday,
        educational_models.CollectiveOffer.validation == models.OfferValidationStatus.DRAFT,
    ).with_entities(educational_models.CollectiveOffer.id)
    collective_offer_ids = [collective_offer_id for (collective_offer_id,) in collective_offer_ids_tuple]

    # Handle collective offers having a stock but user did not save institution association
    # Thus the collective offer is not fully created
    educational_models.CollectiveStock.query.filter(
        educational_models.CollectiveStock.collectiveOfferId.in_(collective_offer_ids)
    ).delete()
    educational_models.CollectiveOffer.query.filter(
        educational_models.CollectiveOffer.id.in_(collective_offer_ids)
    ).delete()

    db.session.commit()


def delete_future_offer(offer_id: int) -> None:
    models.FutureOffer.query.filter_by(offerId=offer_id).delete()


def get_available_activation_code(stock: models.Stock) -> models.ActivationCode | None:
    activable_code = next(
        (
            code
            for code in stock.activationCodes
            if code.bookingId is None
            and (code.expirationDate is None or code.expirationDate > datetime.datetime.utcnow())
        ),
        None,
    )
    return activable_code


def get_bookings_count_subquery(offer_id: int) -> sa.sql.selectable.ScalarSelect:
    return (
        sa.select(sa.func.coalesce(sa.func.sum(models.Stock.dnBookedQuantity), 0))
        .select_from(models.Stock)
        .where(models.Stock.offerId == models.Offer.id)
        .correlate(models.Offer)
        .scalar_subquery()
    )


def is_non_free_offer_subquery(offer_id: int) -> sa.sql.selectable.Exists:
    return (
        sa.select(1)
        .select_from(models.Stock)
        .where(sa.and_(models.Stock.offerId == models.Offer.id, models.Stock.price > 0))
        .correlate(models.Offer)
        .exists()
    )


def get_offer_by_id(offer_id: int, load_options: OFFER_LOAD_OPTIONS = ()) -> models.Offer:
    try:
        query = models.Offer.query.filter(models.Offer.id == offer_id)
        if "stock" in load_options:
            query = query.outerjoin(
                models.Stock, sa.and_(models.Stock.offerId == offer_id, sa.not_(models.Stock.isSoftDeleted))
            ).options(sa_orm.contains_eager(models.Offer.stocks))
        if "mediations" in load_options:
            query = query.options(sa_orm.joinedload(models.Offer.mediations))
        if "product" in load_options:
            query = query.options(sa_orm.joinedload(models.Offer.product))
        if "price_category" in load_options:
            query = query.options(
                sa_orm.joinedload(models.Offer.priceCategories).joinedload(models.PriceCategory.priceCategoryLabel)
            )
        if "venue" in load_options:
            query = query.options(
                sa_orm.joinedload(models.Offer.venue, innerjoin=True).joinedload(
                    offerers_models.Venue.managingOfferer,
                    innerjoin=True,
                )
            )
        if "bookings_count" in load_options:
            query = query.options(
                sa_orm.with_expression(models.Offer.bookingsCount, get_bookings_count_subquery(offer_id))
            )
        if "offerer_address" in load_options:
            query = query.options(
                sa_orm.joinedload(models.Offer.offererAddress).joinedload(offerers_models.OffererAddress.address),
                sa_orm.joinedload(models.Offer.offererAddress).with_expression(
                    offerers_models.OffererAddress._isEditable, offerers_models.OffererAddress.isEditable.expression  # type: ignore [attr-defined]
                ),
                sa_orm.joinedload(models.Offer.venue)
                .joinedload(offerers_models.Venue.offererAddress)
                .joinedload(offerers_models.OffererAddress.address),
                sa_orm.joinedload(models.Offer.venue)
                .joinedload(offerers_models.Venue.offererAddress)
                .with_expression(
                    offerers_models.OffererAddress._isEditable, offerers_models.OffererAddress.isEditable.expression  # type: ignore [attr-defined]
                ),
            )
        if "future_offer" in load_options:
            query = query.outerjoin(models.Offer.futureOffer).options(sa_orm.contains_eager(models.Offer.futureOffer))

        return query.one()
    except sa_orm.exc.NoResultFound:
        raise exceptions.OfferNotFound()


def get_offer_and_extradata(offer_id: int) -> models.Offer | None:
    return (
        db.session.query(models.Offer)
        .filter(models.Offer.id == offer_id)
        .outerjoin(models.Stock, sa.and_(models.Stock.offerId == offer_id, sa.not_(models.Stock.isSoftDeleted)))
        .options(sa_orm.contains_eager(models.Offer.stocks))
        .options(sa_orm.joinedload(models.Offer.mediations))
        .options(sa_orm.joinedload(models.Offer.priceCategories).joinedload(models.PriceCategory.priceCategoryLabel))
        .options(sa_orm.with_expression(models.Offer.isNonFreeOffer, is_non_free_offer_subquery(offer_id)))
        .options(sa_orm.with_expression(models.Offer.bookingsCount, get_bookings_count_subquery(offer_id)))
        .one_or_none()
    )


def offer_has_stocks(offer_id: int) -> bool:
    return db.session.query(
        models.Stock.query.filter(models.Stock.offerId == offer_id, sa.not_(models.Stock.isSoftDeleted)).exists()
    ).scalar()


def offer_has_bookable_stocks(offer_id: int) -> bool:
    return db.session.query(
        models.Stock.query.filter(models.Stock.offerId == offer_id, models.Stock._bookable).exists()
    ).scalar()


def _order_stocks_by(query: BaseQuery, order_by: StocksOrderedBy, order_by_desc: bool) -> BaseQuery:
    column: sa_orm.Mapped[int] | sa.cast[sa.Date | sa.Time, sa_orm.Mapped[datetime.datetime | None]]
    match order_by:
        case StocksOrderedBy.DATE:
            column = sa.cast(models.Stock.beginningDatetime, sa.Date)
        case StocksOrderedBy.TIME:
            column = sa.cast(models.Stock.beginningDatetime, sa.Time)
        case StocksOrderedBy.BEGINNING_DATETIME:
            column = models.Stock.beginningDatetime
        case StocksOrderedBy.PRICE_CATEGORY_ID:
            column = models.Stock.priceCategoryId
        case StocksOrderedBy.BOOKING_LIMIT_DATETIME:
            column = models.Stock.bookingLimitDatetime
        case StocksOrderedBy.REMAINING_QUANTITY:
            column = models.Stock.remainingQuantity  # type: ignore[assignment]
        case StocksOrderedBy.DN_BOOKED_QUANTITY:
            column = models.Stock.dnBookedQuantity
    if order_by_desc:
        return query.order_by(column.desc(), models.Stock.id.desc())
    return query.order_by(column, models.Stock.id)


def get_filtered_stocks(
    offer_id: int,
    venue: offerers_models.Venue,
    date: datetime.date | None = None,
    time: datetime.time | None = None,
    price_category_id: int | None = None,
    order_by: StocksOrderedBy = StocksOrderedBy.BEGINNING_DATETIME,
    order_by_desc: bool = False,
) -> BaseQuery:
    query = (
        models.Stock.query.join(models.Offer)
        .join(offerers_models.Venue)
        .filter(
            models.Stock.offerId == offer_id,
            models.Stock.isSoftDeleted == False,
        )
    )
    if price_category_id is not None:
        query = query.filter(models.Stock.priceCategoryId == price_category_id)
    if date is not None:
        query = query.filter(sa.cast(models.Stock.beginningDatetime, sa.Date) == date)
    if time is not None:
        # Transform user time input into the venue timezone
        dt = datetime.datetime.combine(datetime.datetime.today(), time)
        venue_timezone = pytz.timezone(venue.timezone)  # type: ignore[arg-type]
        venue_time = dt.replace(tzinfo=pytz.utc).astimezone(venue_timezone).time()

        query = query.filter(
            sa.cast(
                sa.func.timezone(
                    offerers_models.Venue.timezone, sa.func.timezone("UTC", models.Stock.beginningDatetime)
                ),
                sa.Time,
            )
            >= venue_time.replace(second=0),
            sa.cast(
                sa.func.timezone(
                    offerers_models.Venue.timezone, sa.func.timezone("UTC", models.Stock.beginningDatetime)
                ),
                sa.Time,
            )
            <= venue_time.replace(second=59),
        )
    return _order_stocks_by(query, order_by, order_by_desc)


def hard_delete_filtered_stocks(
    offer_id: int,
    venue: offerers_models.Venue,
    date: datetime.date | None = None,
    time: datetime.time | None = None,
    price_category_id: int | None = None,
) -> None:
    subquery = get_filtered_stocks(offer_id, venue, date, time, price_category_id)
    subquery = subquery.with_entities(models.Stock.id)
    models.Stock.query.filter(models.Stock.id.in_(subquery)).delete(synchronize_session=False)
    db.session.commit()


def get_paginated_stocks(
    stocks_query: BaseQuery,
    stocks_limit_per_page: int = LIMIT_STOCKS_PER_PAGE,
    page: int = 1,
) -> BaseQuery:
    return stocks_query.offset((page - 1) * stocks_limit_per_page).limit(stocks_limit_per_page)


def get_synchronized_offers_with_provider_for_venue(venue_id: int, provider_id: int) -> BaseQuery:
    return models.Offer.query.filter(models.Offer.venueId == venue_id).filter(
        models.Offer.lastProviderId == provider_id
    )


def update_stock_quantity_to_dn_booked_quantity(stock_id: int | None) -> None:
    if not stock_id:
        return
    models.Stock.query.filter(models.Stock.id == stock_id).update({"quantity": models.Stock.dnBookedQuantity})
    db.session.commit()


def get_paginated_active_offer_ids(batch_size: int, page: int = 1) -> list[int]:
    query = (
        models.Offer.query.with_entities(models.Offer.id)
        .filter(models.Offer.isActive.is_(True))
        .order_by(models.Offer.id)
        .offset((page - 1) * batch_size)  # first page is 1, not 0
        .limit(batch_size)
    )
    return [offer_id for offer_id, in query]


def get_paginated_offer_ids_by_venue_id(venue_id: int, limit: int, page: int = 0) -> list[int]:
    query = (
        models.Offer.query.with_entities(models.Offer.id)
        .filter(models.Offer.venueId == venue_id)
        .order_by(models.Offer.id)
        .offset(page * limit)  # first page is 0
        .limit(limit)
    )
    return [offer_id for offer_id, in query]


def exclude_offers_from_inactive_venue_provider(query: BaseQuery) -> BaseQuery:
    return (
        query.outerjoin(models.Offer.lastProvider)
        .outerjoin(
            providers_models.VenueProvider,
            sa.and_(
                providers_models.Provider.id == providers_models.VenueProvider.providerId,
                providers_models.VenueProvider.venueId == models.Offer.venueId,
            ),
        )
        .filter(
            sa.or_(
                models.Offer.lastProviderId.is_(None),
                providers_models.VenueProvider.isActive.is_(True),
                providers_models.Provider.localClass == providers_constants.PASS_CULTURE_STOCKS_FAKE_CLASS_NAME,
            )
        )
    )


def get_next_offer_id_from_database() -> int:
    sequence: sa.Sequence = sa.Sequence("offer_id_seq")
    return db.session.execute(sequence)


def has_active_offer_with_ean(ean: str | None, venue: offerers_models.Venue) -> bool:
    if not ean:
        # We should never be there (an ean or an ean must be given), in case we are alert sentry.
        logger.error("Could not search for an offer without ean")
    return db.session.query(
        models.Offer.query.filter(
            models.Offer.venue == venue, models.Offer.isActive.is_(True), models.Offer.extraData["ean"].astext == ean
        ).exists()
    ).scalar()


def get_movie_product_by_allocine_id(allocine_id: str) -> models.Product | None:
    return models.Product.query.filter(models.Product.extraData["allocineId"] == allocine_id).one_or_none()


def get_movie_product_by_visa(visa: str) -> models.Product | None:
    return models.Product.query.filter(models.Product.extraData["visa"].astext == visa).one_or_none()<|MERGE_RESOLUTION|>--- conflicted
+++ resolved
@@ -424,40 +424,19 @@
         query = query.filter(educational_models.CollectiveOfferTemplate.name.ilike(search))
     if statuses:
         query_filters: list = []
-<<<<<<< HEAD
-        if (
-            educational_models.CollectiveOfferDisplayedStatus.BOOKED.value in statuses
-            or educational_models.CollectiveOfferDisplayedStatus.PREBOOKED.value in statuses
-        ):
-            query_filters.append(
-                educational_models.CollectiveOfferTemplate.status == offer_mixin.CollectiveOfferStatus.SOLD_OUT.name
-            )
-        if (
-            educational_models.CollectiveOfferDisplayedStatus.ENDED.value in statuses
-            or educational_models.CollectiveOfferDisplayedStatus.EXPIRED.value in statuses
-        ):
-=======
         if DisplayedStatus.BOOKED.value in statuses or DisplayedStatus.PREBOOKED.value in statuses:
             query_filters.append(
                 educational_models.CollectiveOfferTemplate.status == offer_mixin.CollectiveOfferStatus.SOLD_OUT.name
             )
         if DisplayedStatus.ENDED.value in statuses or DisplayedStatus.EXPIRED.value in statuses:
->>>>>>> 0219cbec
             query_filters.append(
                 educational_models.CollectiveOfferTemplate.status == offer_mixin.CollectiveOfferStatus.EXPIRED.name
             )
         for status in set(statuses) - {
-<<<<<<< HEAD
-            educational_models.CollectiveOfferDisplayedStatus.BOOKED.value,
-            educational_models.CollectiveOfferDisplayedStatus.PREBOOKED.value,
-            educational_models.CollectiveOfferDisplayedStatus.ENDED.value,
-            educational_models.CollectiveOfferDisplayedStatus.EXPIRED.value,
-=======
             DisplayedStatus.BOOKED.value,
             DisplayedStatus.PREBOOKED.value,
             DisplayedStatus.ENDED.value,
             DisplayedStatus.EXPIRED.value,
->>>>>>> 0219cbec
         }:
             query_filters.append(
                 educational_models.CollectiveOfferTemplate.status == offer_mixin.CollectiveOfferStatus[status].name
@@ -486,28 +465,13 @@
     return query.filter(models.Offer.status == offer_mixin.OfferStatus[status].name)
 
 
-<<<<<<< HEAD
-def _filter_collective_offers_by_statuses(
-    query: flask_sqlalchemy.BaseQuery, statuses: list[str] | None
-) -> flask_sqlalchemy.BaseQuery:
-=======
 def _filter_collective_offers_by_statuses(query: BaseQuery, statuses: list[str] | None) -> BaseQuery:
->>>>>>> 0219cbec
     """
     Filter a SQLAlchemy query for CollectiveOffers based on a list of statuses.
 
     This function modifies the input query to filter CollectiveOffers based on their CollectiveOfferDisplayedStatus.
 
     Args:
-<<<<<<< HEAD
-      query (flask_sqlalchemy.BaseQuery): The initial query to be filtered.
-      statuses (list[str]): A list of status strings to filter by.
-
-    Returns:
-      flask_sqlalchemy.BaseQuery: The modified query with applied filters.
-    """
-    status_filters: list = []
-=======
       query (BaseQuery): The initial query to be filtered.
       statuses (list[str]): A list of status strings to filter by.
 
@@ -516,7 +480,6 @@
     """
     status_filters: list = []
     status_with_booking_filters: list = []
->>>>>>> 0219cbec
 
     if statuses is None:
         return query
@@ -525,28 +488,6 @@
         # if statuses is empty we return no orders
         return query.filter(sa.false())
 
-<<<<<<< HEAD
-    if (
-        educational_models.CollectiveOfferDisplayedStatus.BOOKED.value in statuses
-        or educational_models.CollectiveOfferDisplayedStatus.PREBOOKED.value in statuses
-        or educational_models.CollectiveOfferDisplayedStatus.EXPIRED.value in statuses
-        or educational_models.CollectiveOfferDisplayedStatus.ENDED.value in statuses
-    ):
-        allowed_booking_status = set()
-        if educational_models.CollectiveOfferDisplayedStatus.BOOKED.value in statuses:
-            allowed_booking_status.add(educational_models.CollectiveBookingStatus.CONFIRMED.value)
-            allowed_booking_status.add(educational_models.CollectiveBookingStatus.USED.value)
-            allowed_booking_status.add(educational_models.CollectiveBookingStatus.REIMBURSED.value)
-        if educational_models.CollectiveOfferDisplayedStatus.PREBOOKED.value in statuses:
-            allowed_booking_status.add(educational_models.CollectiveBookingStatus.PENDING.value)
-
-        offer_id_query, query = collective_offer_with_booking(query)
-        status_filters.append(offer_id_query.c.status.in_(allowed_booking_status))
-    if educational_models.CollectiveOfferDisplayedStatus.ENDED.value in statuses:
-        # Status ENDED == event is passed with a reservation not cancelled
-        offer_id_query, query = collective_offer_with_booking(query)
-        status_filters.append(
-=======
     offer_id_query, query_with_booking = collective_offer_with_booking(query)
     if DisplayedStatus.BOOKED.value in statuses or DisplayedStatus.PREBOOKED.value in statuses:
 
@@ -568,7 +509,6 @@
         # Status ENDED == event is passed with a reservation not cancelled
 
         status_with_booking_filters.append(
->>>>>>> 0219cbec
             and_(
                 offer_id_query.c.status.in_(
                     [
@@ -579,17 +519,10 @@
                 educational_models.CollectiveOffer.status == offer_mixin.CollectiveOfferStatus.EXPIRED.name,
             )
         )
-<<<<<<< HEAD
-    if educational_models.CollectiveOfferDisplayedStatus.EXPIRED.value in statuses:
-        # Status EXPIRED == event is passed without any reservation or cancelled ones
-        offer_id_query, query = collective_offer_with_booking(query)
-        status_filters.append(
-=======
     if DisplayedStatus.EXPIRED.value in statuses:
         # Status EXPIRED == event is passed without any reservation or cancelled ones
 
         status_with_booking_filters.append(
->>>>>>> 0219cbec
             and_(
                 offer_id_query.c.status.in_(
                     [
@@ -601,16 +534,6 @@
                 educational_models.CollectiveOffer.status == offer_mixin.CollectiveOfferStatus.EXPIRED.name,
             )
         )
-<<<<<<< HEAD
-    for status in set(statuses) - {
-        educational_models.CollectiveOfferDisplayedStatus.BOOKED.value,
-        educational_models.CollectiveOfferDisplayedStatus.PREBOOKED.value,
-        educational_models.CollectiveOfferDisplayedStatus.ENDED.value,
-        educational_models.CollectiveOfferDisplayedStatus.EXPIRED.value,
-    }:
-        status_filters.append(educational_models.CollectiveOffer.status == status)
-
-=======
     if DisplayedStatus.ARCHIVED.value in statuses:
         status_filters.append(educational_models.CollectiveOffer.dateArchived != None)
     if DisplayedStatus.ACTIVE.value in statuses:
@@ -632,7 +555,6 @@
     if status_with_booking_filters:
         substmt = query_with_booking.filter(or_(*status_with_booking_filters)).subquery()
         status_filters.append(educational_models.CollectiveOffer.id.in_(sa.select(substmt.c.id)))
->>>>>>> 0219cbec
     # we apply all the filters
     if status_filters:
         query = query.filter(or_(*status_filters))
@@ -641,13 +563,8 @@
 
 
 def collective_offer_with_booking(
-<<<<<<< HEAD
-    query: flask_sqlalchemy.BaseQuery,
-) -> typing.Tuple[flask_sqlalchemy.BaseQuery, flask_sqlalchemy.BaseQuery]:
-=======
     query: BaseQuery,
 ) -> typing.Tuple[BaseQuery, BaseQuery]:
->>>>>>> 0219cbec
     last_booking_query = (
         educational_models.CollectiveBooking.query.with_entities(
             educational_models.CollectiveBooking.collectiveStockId,
@@ -673,21 +590,13 @@
         )
         .subquery()
     )
-<<<<<<< HEAD
-    query = query.join(
-=======
     query_with_booking = query.join(
->>>>>>> 0219cbec
         offer_id_query,
         and_(
             offer_id_query.c.collectiveOfferId == educational_models.CollectiveOffer.id,
         ),
     )
-<<<<<<< HEAD
-    return offer_id_query, query
-=======
     return offer_id_query, query_with_booking
->>>>>>> 0219cbec
 
 
 def get_products_map_by_provider_reference(id_at_providers: list[str]) -> dict[str, models.Product]:
