import copy
import datetime
import itertools
import logging

import flask
import sqlalchemy as sqla

from pcapi import repository
from pcapi.core import search
from pcapi.core.categories import subcategories_v2 as subcategories
from pcapi.core.finance import utils as finance_utils
from pcapi.core.offerers import models as offerers_models
from pcapi.core.offers import api as offers_api
from pcapi.core.offers import exceptions as offers_exceptions
from pcapi.core.offers import models as offers_models
from pcapi.core.offers import validation as offers_validation
from pcapi.core.providers import models as providers_models
from pcapi.models import api_errors
from pcapi.models import db
from pcapi.models.offer_mixin import OfferValidationType
from pcapi.serialization.decorator import spectree_serialize
from pcapi.utils import rate_limiting
from pcapi.validation.routes.users_authentifications import api_key_required
from pcapi.validation.routes.users_authentifications import current_api_key
from pcapi.workers import worker
from pcapi.workers.decorators import job

from . import blueprint
from . import constants
from . import serialization
from . import utils


logger = logging.getLogger(__name__)


@blueprint.v1_blueprint.route("/offerer_venues", methods=["GET"])
@spectree_serialize(
    api=blueprint.v1_product_schema,
    tags=[constants.OFFERER_VENUES_TAG],
    response_model=serialization.GetOfferersVenuesResponse,
)
@api_key_required
@rate_limiting.api_key_rate_limiter()
def get_offerer_venues(
    query: serialization.GetOfferersVenuesQuery,
) -> serialization.GetOfferersVenuesResponse:
    """
    Get offerer attached the API key used and its venues.
    """
    offerers_query = (
        db.session.query(offerers_models.Offerer, offerers_models.Venue)
        .join(offerers_models.Venue, offerers_models.Offerer.managedVenues)
        .join(providers_models.VenueProvider, offerers_models.Venue.venueProviders)
        .filter(providers_models.VenueProvider.provider == current_api_key.provider)
        .order_by(offerers_models.Offerer.id, offerers_models.Venue.id)
    )

    if query.siren:
        offerers_query = offerers_query.filter(offerers_models.Offerer.siren == query.siren)

    accessible_venues_and_offerer = []
    for offerer, group in itertools.groupby(offerers_query, lambda row: row.Offerer):
        accessible_venues_and_offerer.append(
            {
                "offerer": offerer,
                "venues": [serialization.VenueResponse.build_model(row.Venue) for row in group],
            }
        )
    return serialization.GetOfferersVenuesResponse(__root__=accessible_venues_and_offerer)  # type: ignore [arg-type]


def _retrieve_offer_by_eans_query(eans: list[str]) -> sqla.orm.Query:
    return (
        utils._retrieve_offer_tied_to_user_query()
        .filter(offers_models.Offer.extraData["ean"].astext.in_(eans))
        .order_by(offers_models.Offer.id.desc())
    )


@blueprint.v1_blueprint.route("/products", methods=["POST"])
@spectree_serialize(
    api=blueprint.v1_product_schema,
    tags=[constants.PRODUCT_OFFER_TAG],
    response_model=serialization.BatchProductOfferResponse,
)
@api_key_required
@rate_limiting.api_key_rate_limiter()
def post_product_offer(body: serialization.BatchProductOfferCreation) -> serialization.BatchProductOfferResponse:
    """
<<<<<<< HEAD
    Create in batch (1-50) CD or vinyl products.
    """
    created_offers: list[offers_models.Offer] = []
=======
    Create in batch (1-50) book, CD or vinyl products.
    """
    created_offers: list[offers_models.Offer] = []
    venue = utils.retrieve_venue_from_location(body.location)
>>>>>>> 9d44b383

    try:
        with repository.transaction():
            for product_offer in body.product_offers:
<<<<<<< HEAD
                venue = utils.retrieve_venue_from_location(product_offer.location)
=======
>>>>>>> 9d44b383
                created_offer = offers_api.create_offer(
                    audio_disability_compliant=product_offer.accessibility.audio_disability_compliant,
                    booking_email=product_offer.booking_email,
                    description=product_offer.description,
                    external_ticket_office_url=product_offer.external_ticket_office_url,
                    extra_data=serialization.deserialize_extra_data(product_offer.category_related_fields),
                    is_duo=product_offer.is_duo,
                    mental_disability_compliant=product_offer.accessibility.mental_disability_compliant,
                    motor_disability_compliant=product_offer.accessibility.motor_disability_compliant,
                    name=product_offer.name,
                    provider=current_api_key.provider,
                    subcategory_id=product_offer.category_related_fields.subcategory_id,
<<<<<<< HEAD
                    url=product_offer.location.url
                    if isinstance(product_offer.location, serialization.DigitalLocation)
                    else None,
=======
                    url=body.location.url if isinstance(body.location, serialization.DigitalLocation) else None,
>>>>>>> 9d44b383
                    venue=venue,
                    visual_disability_compliant=product_offer.accessibility.visual_disability_compliant,
                    withdrawal_details=product_offer.withdrawal_details,
                )
                created_offers.append(created_offer)
<<<<<<< HEAD

            # FIXME (ghaliela, 2023-06-15): stock saving optimisation
            # Stocks are inserted one by one for now, we need to improve create_stock to remove the repository.session.add()
            # It will be done before the release of this API
            db.session.add_all(created_offers)

=======

            # FIXME (ghaliela, 2023-06-15): stock saving optimisation
            # Stocks are inserted one by one for now, we need to improve create_stock to remove the repository.session.add()
            # It will be done before the release of this API
            db.session.add_all(created_offers)
            db.session.flush()

>>>>>>> 9d44b383
            # FIXME:
            for product_offer, saved_offer in zip(body.product_offers, created_offers):
                if product_offer.stock:
                    offers_api.create_stock(
                        offer=saved_offer,
                        price=finance_utils.to_euros(product_offer.stock.price),
                        quantity=serialization.deserialize_quantity(product_offer.stock.quantity),
                        booking_limit_datetime=product_offer.stock.booking_limit_datetime,
                        creating_provider=current_api_key.provider,
                    )
                if product_offer.image:
                    utils.save_image(product_offer.image, saved_offer)
                offers_api.publish_offer(saved_offer, user=None)

    except offers_exceptions.OfferCreationBaseException as error:
        raise api_errors.ApiErrors(error.errors, status_code=400)

    return serialization.BatchProductOfferResponse.build_product_offers(created_offers)


@blueprint.v1_blueprint.route("/products/ean", methods=["POST"])
@spectree_serialize(
    api=blueprint.v1_product_schema,
    tags=[constants.PRODUCT_EAN_OFFER_TAG],
    on_success_status=204,
)
@api_key_required
@rate_limiting.api_key_rate_limiter()
def post_product_offer_by_ean(body: serialization.ProductsOfferByEanCreation) -> None:
    """
    Create products offer using their European Article Number (EAN-13).
    """
    venue = utils.retrieve_venue_from_location(body.location)
    if venue.isVirtual:
        raise api_errors.ApiErrors({"location": ["Cannot create product offer for virtual venues"]})
    serialized_products_stocks = _serialize_products_from_body(body.products)
    _create_or_update_ean_offers.delay(serialized_products_stocks, venue.id, current_api_key.provider.id)


@job(worker.low_queue)
def _create_or_update_ean_offers(serialized_products_stocks: dict, venue_id: int, provider_id: int) -> None:
    provider = providers_models.Provider.query.filter_by(id=provider_id).one()
    venue = offerers_models.Venue.query.filter_by(id=venue_id).one()

    ean_to_create_or_update = set(serialized_products_stocks.keys())

    offers_to_update = _get_existing_offers(ean_to_create_or_update, venue, provider)

    offer_to_update_by_ean = {}
    ean_list_to_update = set()
    for offer in offers_to_update:
        ean_list_to_update.add(offer.extraData["ean"])  # type: ignore [index]
        offer_to_update_by_ean[offer.extraData["ean"]] = offer  # type: ignore [index]

    ean_list_to_create = ean_to_create_or_update - ean_list_to_update
    offers_to_index = []

    if ean_list_to_create:
        created_offers = []
        existing_products = _get_existing_products(ean_list_to_create)
        product_by_ean = {product.extraData["ean"]: product for product in existing_products}  # type: ignore [index]
        for product in existing_products:
            try:
                ean = product.extraData["ean"]  # type: ignore [index]
                stock_data = serialized_products_stocks[ean]
                created_offer = _create_offer_from_product(
                    venue,
                    product_by_ean[ean],
                    stock_data["id_at_provider"],
                    current_api_key.provider,
                )
                created_offers.append(created_offer)

            except offers_exceptions.OfferCreationBaseException as exc:
                logger.exception("Error while creating offer by ean", extra={"exc": exc})
                continue

        db.session.bulk_save_objects(created_offers)
        db.session.commit()

        reloaded_offers = _get_existing_offers(ean_list_to_create, venue, provider)
        for offer in reloaded_offers:
            ean = offer.extraData["ean"]  # type: ignore [index]
            stock_data = serialized_products_stocks[ean]
            # FIXME (mageoffray, 2023-05-26): stock saving optimisation
            # Stocks are inserted one by one for now, we need to improve create_stock to remove the repository.session.add()
            # It will be done before the release of this API
            offers_api.create_stock(
                offer=offer,
                price=finance_utils.to_euros(stock_data["price"]),
                quantity=serialization.deserialize_quantity(stock_data["quantity"]),
                booking_limit_datetime=stock_data["booking_limit_datetime"],
                creating_provider=current_api_key.provider,
            )
    for offer in offers_to_update:
        try:
            ean = offer.extraData["ean"]  # type: ignore [index]
            stock_data = serialized_products_stocks[ean]
            # FIXME (mageoffray, 2023-05-26): stock upserting optimisation
            # Stocks are edited one by one for now, we need to improve edit_stock to remove the repository.session.add()
            # It will be done before the release of this API
            _upsert_product_stock(
                offer_to_update_by_ean[ean],
                serialization.StockEdition(
                    **{
                        "price": stock_data["price"],
                        "quantity": stock_data["quantity"],
                        "booking_limit_datetime": stock_data["booking_limit_datetime"],
                    }
                ),
                provider,
            )
            offers_to_index.append(offer_to_update_by_ean[ean].id)
        except offers_exceptions.OfferCreationBaseException:
            logger.exception("Error while creating offer by ean", extra={"exc": exc})
            continue

    search.async_index_offer_ids(offers_to_index)


def _get_existing_products(ean_to_create: set[str]) -> list[offers_models.Product]:
    allowed_product_subcategories = [
        subcategories.SUPPORT_PHYSIQUE_MUSIQUE.id,
        subcategories.LIVRE_PAPIER.id,
    ]
    return offers_models.Product.query.filter(
        offers_models.Product.extraData["ean"].astext.in_(ean_to_create),
        offers_models.Product.can_be_synchronized == True,
        offers_models.Product.subcategoryId.in_(allowed_product_subcategories),
    ).all()


def _get_existing_offers(
    ean_to_create_or_update: set[str],
    venue: offerers_models.Venue,
    provider: providers_models.Provider,
) -> list[offers_models.Offer]:
    return (
        utils.retrieve_offer_relations_query(offers_models.Offer.query)
        .filter(offers_models.Offer.isEvent == False)
        .filter(offers_models.Offer.venue == venue)
        .filter(offers_models.Offer.lastProvider == provider)  # pylint: disable=comparison-with-callable
        .filter(offers_models.Offer.extraData["ean"].astext.in_(ean_to_create_or_update))
        .all()
    )


def _serialize_products_from_body(
    products: list[serialization.ProductOfferByEanCreation],
) -> dict:
    stock_details = {}
    for product in products:
        stock_details[product.ean] = {
            "quantity": product.stock.quantity,
            "price": product.stock.price,
            "booking_limit_datetime": product.stock.booking_limit_datetime,
            "id_at_provider": product.id_at_provider,
        }
    return stock_details


def _create_offer_from_product(
    venue: offerers_models.Venue,
    product: offers_models.Product,
    id_at_provider: str | None,
    provider: providers_models.Provider,
) -> offers_models.Offer:
    if product.extraData:
        offers_validation.check_ean_does_not_exist(product.extraData.get("ean"), venue)

    offer = offers_api.build_new_offer_from_product(venue, product, id_at_provider, provider.id)

    offer.audioDisabilityCompliant = venue.audioDisabilityCompliant
    offer.mentalDisabilityCompliant = venue.mentalDisabilityCompliant
    offer.motorDisabilityCompliant = venue.motorDisabilityCompliant
    offer.visualDisabilityCompliant = venue.visualDisabilityCompliant

    offer.isActive = True
    offer.lastValidationDate = datetime.datetime.utcnow()
    offer.lastValidationType = OfferValidationType.AUTO

    logger.info(
        "models.Offer has been created",
        extra={
            "offer_id": offer.id,
            "venue_id": venue.id,
            "product_id": offer.productId,
        },
        technical_message_id="offer.created",
    )

    return offer


@blueprint.v1_blueprint.route("/products/<int:product_id>", methods=["GET"])
@spectree_serialize(
    api=blueprint.v1_product_schema,
    tags=[constants.PRODUCT_OFFER_TAG],
    response_model=serialization.ProductOfferResponse,
)
@api_key_required
@rate_limiting.api_key_rate_limiter()
def get_product(product_id: int) -> serialization.ProductOfferResponse:
    """
    Get a product offer.
    """
    offer: offers_models.Offer | None = (
        utils.retrieve_offer_relations_query(utils.retrieve_offer_query(product_id))
        .filter(sqla.not_(offers_models.Offer.isEvent))
        .one_or_none()
    )
    if not offer:
        raise api_errors.ApiErrors({"product_id": ["The product offer could not be found"]}, status_code=404)

    return serialization.ProductOfferResponse.build_product_offer(offer)


@blueprint.v1_blueprint.route("/products/ean", methods=["GET"])
@spectree_serialize(
    api=blueprint.v1_product_schema,
    tags=[constants.PRODUCT_EAN_OFFER_TAG],
    response_model=serialization.ProductOffersByEanResponse,
)
@api_key_required
@rate_limiting.api_key_rate_limiter()
def get_product_by_ean(
    query: serialization.GetProductsListByEansQuery,
) -> serialization.ProductOffersByEanResponse:
    """
    Get bulk product offers using their European Article Number (EAN-13).
    """
    offers: list[offers_models.Offer] | None = (
        utils.retrieve_offer_relations_query(_retrieve_offer_by_eans_query(query.eans))  # type: ignore [arg-type]
        .filter(sqla.not_(offers_models.Offer.isEvent))
        .all()
    )

    if not offers:
        return serialization.ProductOffersByEanResponse(products=[])

    return serialization.ProductOffersByEanResponse(
        products=[serialization.ProductOfferResponse.build_product_offer(offer) for offer in offers]
    )


@blueprint.v1_blueprint.route("/products", methods=["GET"])
@spectree_serialize(
    api=blueprint.v1_product_schema,
    tags=[constants.PRODUCT_OFFER_TAG],
    response_model=serialization.ProductOffersResponse,
)
@api_key_required
@rate_limiting.api_key_rate_limiter()
def get_products(
    query: serialization.GetOffersQueryParams,
) -> serialization.ProductOffersResponse:
    """
    Get products. Results are paginated.
    """
    utils.check_venue_id_is_tied_to_api_key(query.venue_id)
    total_offer_ids = utils.retrieve_offer_ids(is_event=False, filtered_venue_id=query.venue_id)
    offset = query.limit * (query.page - 1)

    if offset > len(total_offer_ids):
        raise api_errors.ApiErrors(
            {
                "page": f"The page you requested does not exist. The maximum page for the specified limit is {len(total_offer_ids)//query.limit+1}"
            },
            status_code=404,
        )

    offers = (
        utils.retrieve_offer_relations_query(
            offers_models.Offer.query.filter(offers_models.Offer.id.in_(total_offer_ids[offset : offset + query.limit]))
        )
        .order_by(offers_models.Offer.id)
        .all()
    )

    return serialization.ProductOffersResponse(
        products=[serialization.ProductOfferResponse.build_product_offer(offer) for offer in offers],
        pagination=serialization.Pagination.build_pagination(
            flask.url_for(".get_products", _external=True),
            query.page,
            len(offers),
            len(total_offer_ids),
            query.limit,
            query.venue_id,
        ),
    )


def _check_offer_can_be_edited(offer: offers_models.Offer) -> None:
    allowed_product_subcategory_ids = [category.id for category in serialization.ALLOWED_PRODUCT_SUBCATEGORIES]
    if offer.subcategoryId not in allowed_product_subcategory_ids:
        raise api_errors.ApiErrors(
            {
                "product.subcategory": [
                    "Only "
                    + ", ".join((subcategory.id for subcategory in serialization.ALLOWED_PRODUCT_SUBCATEGORIES))
                    + " products can be edited"
                ]
            }
        )


@blueprint.v1_blueprint.route("/products/<int:product_id>", methods=["PATCH"])
@spectree_serialize(
    api=blueprint.v1_product_schema,
    tags=[constants.PRODUCT_OFFER_TAG],
    response_model=serialization.ProductOfferResponse,
)
@api_key_required
@rate_limiting.api_key_rate_limiter()
def edit_product(product_id: int, body: serialization.ProductOfferEdition) -> serialization.ProductOfferResponse:
    """
    Edit a book, CD or vinyl product.

    Leave fields undefined to keep their current value.
    """
    offer: offers_models.Offer | None = (
        utils.retrieve_offer_relations_query(utils.retrieve_offer_query(product_id))
        .filter(sqla.not_(offers_models.Offer.isEvent))
        .one_or_none()
    )

    if not offer:
        raise api_errors.ApiErrors({"product_id": ["The product offer could not be found"]}, status_code=404)

    _check_offer_can_be_edited(offer)
    utils.check_offer_subcategory(body, offer.subcategoryId)

    update_body = body.dict(exclude_unset=True)
    try:
        with repository.transaction():
            offers_api.update_offer(
                offer,
                bookingEmail=update_body.get("booking_email", offers_api.UNCHANGED),
                extraData=serialization.deserialize_extra_data(
                    body.category_related_fields, copy.deepcopy(offer.extraData)
                )
                if body.category_related_fields
                else offers_api.UNCHANGED,
                isActive=update_body.get("is_active", offers_api.UNCHANGED),
                isDuo=update_body.get("is_duo", offers_api.UNCHANGED),
                withdrawalDetails=update_body.get("withdrawal_details", offers_api.UNCHANGED),
                **utils.compute_accessibility_edition_fields(update_body.get("accessibility")),
            )
            if "stock" in update_body:
                _upsert_product_stock(offer, body.stock, current_api_key.provider)
    except offers_exceptions.OfferCreationBaseException as e:
        raise api_errors.ApiErrors(e.errors, status_code=400)

    return serialization.ProductOfferResponse.build_product_offer(offer)


def _upsert_product_stock(
    offer: offers_models.Offer,
    stock_body: serialization.StockEdition | None,
    provider: providers_models.Provider,
) -> None:
    existing_stock = next((stock for stock in offer.activeStocks), None)
    if not stock_body:
        if existing_stock:
            offers_api.delete_stock(existing_stock)
        return

    if not existing_stock:
        if not stock_body.price:
            raise api_errors.ApiErrors({"stock.price": ["Required"]})
        offers_api.create_stock(
            offer=offer,
            price=finance_utils.to_euros(stock_body.price),
            quantity=serialization.deserialize_quantity(stock_body.quantity),
            booking_limit_datetime=stock_body.booking_limit_datetime,
            creating_provider=provider,
        )
        return

    stock_update_body = stock_body.dict(exclude_unset=True)
    price = stock_update_body.get("price", offers_api.UNCHANGED)
    quantity = stock_update_body.get("quantity", offers_api.UNCHANGED)
    offers_api.edit_stock(
        existing_stock,
        quantity=serialization.deserialize_quantity(quantity),
        price=finance_utils.to_euros(price) if price != offers_api.UNCHANGED else offers_api.UNCHANGED,
        booking_limit_datetime=stock_update_body.get("booking_limit_datetime", offers_api.UNCHANGED),
        editing_provider=provider,
    )<|MERGE_RESOLUTION|>--- conflicted
+++ resolved
@@ -89,24 +89,14 @@
 @rate_limiting.api_key_rate_limiter()
 def post_product_offer(body: serialization.BatchProductOfferCreation) -> serialization.BatchProductOfferResponse:
     """
-<<<<<<< HEAD
     Create in batch (1-50) CD or vinyl products.
-    """
-    created_offers: list[offers_models.Offer] = []
-=======
-    Create in batch (1-50) book, CD or vinyl products.
     """
     created_offers: list[offers_models.Offer] = []
     venue = utils.retrieve_venue_from_location(body.location)
->>>>>>> 9d44b383
 
     try:
         with repository.transaction():
             for product_offer in body.product_offers:
-<<<<<<< HEAD
-                venue = utils.retrieve_venue_from_location(product_offer.location)
-=======
->>>>>>> 9d44b383
                 created_offer = offers_api.create_offer(
                     audio_disability_compliant=product_offer.accessibility.audio_disability_compliant,
                     booking_email=product_offer.booking_email,
@@ -119,26 +109,12 @@
                     name=product_offer.name,
                     provider=current_api_key.provider,
                     subcategory_id=product_offer.category_related_fields.subcategory_id,
-<<<<<<< HEAD
-                    url=product_offer.location.url
-                    if isinstance(product_offer.location, serialization.DigitalLocation)
-                    else None,
-=======
                     url=body.location.url if isinstance(body.location, serialization.DigitalLocation) else None,
->>>>>>> 9d44b383
                     venue=venue,
                     visual_disability_compliant=product_offer.accessibility.visual_disability_compliant,
                     withdrawal_details=product_offer.withdrawal_details,
                 )
                 created_offers.append(created_offer)
-<<<<<<< HEAD
-
-            # FIXME (ghaliela, 2023-06-15): stock saving optimisation
-            # Stocks are inserted one by one for now, we need to improve create_stock to remove the repository.session.add()
-            # It will be done before the release of this API
-            db.session.add_all(created_offers)
-
-=======
 
             # FIXME (ghaliela, 2023-06-15): stock saving optimisation
             # Stocks are inserted one by one for now, we need to improve create_stock to remove the repository.session.add()
@@ -146,7 +122,6 @@
             db.session.add_all(created_offers)
             db.session.flush()
 
->>>>>>> 9d44b383
             # FIXME:
             for product_offer, saved_offer in zip(body.product_offers, created_offers):
                 if product_offer.stock:
