""" user mediations routes """
from datetime import datetime
from flask import current_app as app, jsonify, request
from flask_login import current_user, login_required
from random import shuffle
from sqlalchemy import update
from sqlalchemy.sql.expression import func

from datascience import create_recommendation, create_recommendations
from models.api_errors import ApiErrors
from utils.rest import expect_json_data
from utils.config import BLOB_SIZE, BLOB_READ_NUMBER,\
                         BLOB_UNREAD_NUMBER
from utils.human_ids import dehumanize, humanize
from utils.includes import RECOMMENDATION_INCLUDES,\
                           RECOMMENDATION_OFFER_INCLUDES
from utils.rest import expect_json_data,\
                       update

Event = app.model.Event
Mediation = app.model.Mediation
Offer = app.model.Offer
Recommendation = app.model.Recommendation
Thing = app.model.Thing

log = app.log


def pick_random_occasions_given_blob_size(recos, limit=BLOB_SIZE):
    return recos.order_by(func.random()) \
        .limit(limit) \
        .all()


def find_or_make_recommendation(user, occasion_type, occasion_id,
                                mediation_id, from_user_id=None):
    if isinstance(occasion_type, str):
        occasion_type = occasion_type.lower()
    query = Recommendation.query
    log.info('(special) occasion_id=' + str(occasion_id)
             + ' mediation_id=' + str(mediation_id))
    if not mediation_id and not (occasion_id and occasion_type):
        return None
    if mediation_id:
        filter = (Recommendation.mediationId == mediation_id)
    elif occasion_id and occasion_type:
        if occasion_type == 'thing':
            filter = (Recommendation.thingId == occasion_id)
        elif occasion_type == 'event':
            filter = (Recommendation.eventId == occasion_id)
        else:
            ae = ApiErrors()
            ae.addError('occasion_type',
                        "Invalid occasion type : "+occasion_type)
            raise ae
    requested_recommendation = query.filter(filter & (Recommendation.userId==user.id))\
                                    .first()
    if requested_recommendation is None:
        if mediation_id:
            return None
        elif occasion_type == 'thing':
            occasion = Thing.query.filter_by(id=occasion_id).first()
        elif occasion_type == 'event':
            occasion = Event.query.filter_by(id=occasion_id).first()
        mediation = Mediation.query.filter_by(id=mediation_id).first()
        requested_recommendation = create_recommendation(user, occasion, mediation=mediation)

    return requested_recommendation


@app.route('/recommendations/<recommendationId>', methods=['PATCH'])
@login_required
@expect_json_data
def patch_recommendation(recommendationId):
    query = Recommendation.query.filter_by(id=dehumanize(recommendationId))
    recommendation = query.first_or_404()
    update(recommendation, request.json)
    app.model.PcObject.check_and_save(recommendation)
    return jsonify(recommendation._asdict()), 200




@app.route('/recommendations', methods=['PUT'])
@login_required
@expect_json_data
def put_recommendations():
    if 'seenRecommendationIds' in request.json.keys():
        humanized_seen_recommendationIds = request.json['seenRecommendationIds'] or []
        seen_recommendationIds = list(map(dehumanize, humanized_seen_recommendationIds))
    else:
        seen_recommendationIds = []
    requested_recommendation = find_or_make_recommendation(current_user,
                                                           request.args.get('occasionType'),
                                                           dehumanize(request.args.get('occasionId')),
                                                           dehumanize(request.args.get('mediationId')))

    print('requested req', requested_recommendation)

    log.info('(special) requested_recommendation '
             + str(requested_recommendation))

#    if request.args.get('occasionId') is not None\
#       and request.args.get('singleReco') is not None\
#       and request.args.get('singleReco').lower == 'true':
#        if requested_recommendation:
#            return jsonify(dictify_recos()), 200
#        else:
#            return "", 404

    # we get more read+unread recos than needed in case we can't make enough new recos

    filter_not_seen_occasion = ~Recommendation.id.in_(seen_recommendationIds)

    query = Recommendation.query.outerjoin(Mediation)\
                                .filter((Recommendation.user == current_user)
                                        & (filter_not_seen_occasion)
                                        & (Mediation.tutoIndex == None)
                                        & ((Recommendation.validUntilDate == None)
                                           | (Recommendation.validUntilDate > datetime.utcnow())))

    filter_already_read = Recommendation.dateRead != None

    unread_recos = query.filter(~filter_already_read)
    unread_recos = pick_random_occasions_given_blob_size(unread_recos)

    log.info('(unread reco) count %i', len(unread_recos))


    read_recos = query.filter(filter_already_read)
    read_recos = pick_random_occasions_given_blob_size(read_recos)

    log.info('(read reco) count %i', len(read_recos))

    needed_new_recos = BLOB_SIZE\
                       - min(len(unread_recos), BLOB_UNREAD_NUMBER)\
                       - min(len(read_recos), BLOB_READ_NUMBER)

    log.info('(needed new recos) count %i', needed_new_recos)

    new_recos = create_recommendations(needed_new_recos,
                                       user=current_user,
                                       seen_recommendationIds=seen_recommendationIds
                                       )

    log.info('(new recos)'+str([(reco, reco.mediation, reco.dateRead) for reco in new_recos]))
    log.info('(new reco) count %i', len(new_recos))

    recos = new_recos

    while len(recos) < BLOB_SIZE\
          and (len(unread_recos) > 0
               or len(read_recos) > 0):

        nb_new_unread = min(BLOB_UNREAD_NUMBER,
                            len(unread_recos),
                            BLOB_SIZE-len(recos))
        recos += unread_recos[0:nb_new_unread]
        unread_recos = unread_recos[nb_new_unread:]

        nb_new_read = min(BLOB_READ_NUMBER,
                          len(read_recos),
                          BLOB_SIZE-len(recos))
        recos += read_recos[0:nb_new_read]
        read_recos = read_recos[nb_new_read:]

    shuffle(recos)

<<<<<<< HEAD
    all_read_recos_count = Recommendation.query.filter((Recommendation.user == current_user)
                                                       & (filter_already_read))\
                                               .count()

    log.info('(all read recos) count %i', all_read_recos_count)

=======
>>>>>>> c645f01d
    if requested_recommendation:
        for i, reco in enumerate(recos):
            if reco.id == requested_recommendation.id:
                recos = recos[:i]+recos[i+1:]
                break
        recos = [requested_recommendation] + recos
    elif request.args.get('occasionId') is None\
         and request.args.get('mediationId') is None:
        tuto_recos = Recommendation.query.join(Mediation)\
                                   .filter((Mediation.tutoIndex != None)
                                           & (Recommendation.user == current_user)
                                           & filter_not_seen_occasion)\
                                   .order_by(Mediation.tutoIndex)\
                                   .all()
        log.info('(tuto recos) count %i', len(tuto_recos))

        tutos_read = 0
        for tuto_reco in tuto_recos:
            if tuto_reco.dateRead is not None:
                tutos_read += 1
            elif len(recos) >= tuto_reco.mediation.tutoIndex-tutos_read:
                recos = recos[:tuto_reco.mediation.tutoIndex-tutos_read]\
                        + [tuto_reco]\
                        + recos[tuto_reco.mediation.tutoIndex-tutos_read:]

    log.info('(recap reco) '
             + str([(reco, reco.mediation, reco.dateRead, reco.thing, reco.event) for reco in recos])
             + str(len(recos)))

    return jsonify(dictify_recos(recos)), 200


def dictify_recos(recos):
    # FIXME: This is to support legacy code in the webapp
    # it should be removed once all requests from the webapp
    # have an app version header, which will mean that all
    # clients (or at least those who do use the app) have
    # a recent version of the app

    dict_recos = list(map(lambda r: r._asdict(include=RECOMMENDATION_INCLUDES),
                          recos))

    for index, reco in enumerate(dict_recos):
        rbs = []
        for b in recos[index].bookings:
            rb = {}
            rb['booking'] = b
            rbs.append(rb)
        reco['recommendationBookings'] = rbs

        if recos[index].event is not None or\
           (recos[index].mediation is not None and
            recos[index].mediation.event is not None):
            if recos[index].event is not None:
                occurences = recos[index].event.occurences
            else:
                occurences = recos[index].mediation.event.occurences
            ros = list(map(lambda eo: eo.offers[0]._asdict(include=RECOMMENDATION_OFFER_INCLUDES),
                           filter(lambda eo: len(eo.offers) > 0,
                                  occurences)))
            reco['recommendationOffers'] = sorted(ros,
                                                  key=lambda ro: ro['bookingLimitDatetime'],
                                                  reverse=True)
        elif recos[index].mediation and\
             recos[index].mediation.tutoIndex is not None:
            reco['recommendationOffers'] = []

<<<<<<< HEAD
    # RETURN
    print(jsonify(dict_recos))
    return jsonify(dict_recos), 200
=======
    return dict_recos
>>>>>>> c645f01d
<|MERGE_RESOLUTION|>--- conflicted
+++ resolved
@@ -165,16 +165,7 @@
         read_recos = read_recos[nb_new_read:]
 
     shuffle(recos)
-
-<<<<<<< HEAD
-    all_read_recos_count = Recommendation.query.filter((Recommendation.user == current_user)
-                                                       & (filter_already_read))\
-                                               .count()
-
-    log.info('(all read recos) count %i', all_read_recos_count)
-
-=======
->>>>>>> c645f01d
+    
     if requested_recommendation:
         for i, reco in enumerate(recos):
             if reco.id == requested_recommendation.id:
@@ -242,10 +233,4 @@
              recos[index].mediation.tutoIndex is not None:
             reco['recommendationOffers'] = []
 
-<<<<<<< HEAD
-    # RETURN
-    print(jsonify(dict_recos))
-    return jsonify(dict_recos), 200
-=======
-    return dict_recos
->>>>>>> c645f01d
+    return dict_recos